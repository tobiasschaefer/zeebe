/*
 * Copyright Camunda Services GmbH and/or licensed to Camunda Services GmbH under one or more contributor license agreements.
 * Licensed under a proprietary license. See the License.txt file for more information.
 * You may not use this file except in compliance with the proprietary license.
 */
package org.camunda.optimize.service.db.os;

import lombok.Getter;
import lombok.extern.slf4j.Slf4j;
import org.camunda.optimize.dto.optimize.DataImportSourceType;
import org.camunda.optimize.dto.optimize.DefinitionOptimizeResponseDto;
import org.camunda.optimize.dto.optimize.ImportRequestDto;
import org.camunda.optimize.dto.optimize.datasource.DataSourceDto;
import org.camunda.optimize.service.db.DatabaseClient;
import org.camunda.optimize.service.db.es.schema.RequestOptionsProvider;
import org.camunda.optimize.service.db.os.externalcode.client.dsl.QueryDSL;
import org.camunda.optimize.service.db.os.externalcode.client.sync.OpenSearchDocumentOperations;
import org.camunda.optimize.service.db.schema.OptimizeIndexNameService;
import org.camunda.optimize.service.db.schema.ScriptData;
import org.camunda.optimize.service.exceptions.OptimizeRuntimeException;
import org.camunda.optimize.service.util.BackoffCalculator;
import org.camunda.optimize.service.util.configuration.ConfigurationService;
import org.camunda.optimize.service.util.configuration.DatabaseType;
import org.camunda.optimize.upgrade.os.OpenSearchClientBuilder;
import org.elasticsearch.action.search.ClearScrollRequest;
import org.elasticsearch.action.search.ClearScrollResponse;
import org.elasticsearch.action.search.SearchScrollRequest;
import org.opensearch.client.json.JsonData;
import org.opensearch.client.opensearch.OpenSearchAsyncClient;
import org.opensearch.client.opensearch.OpenSearchClient;
import org.opensearch.client.opensearch._types.Conflicts;
import org.opensearch.client.opensearch._types.ErrorCause;
import org.opensearch.client.opensearch._types.FieldSort;
import org.opensearch.client.opensearch._types.Script;
import org.opensearch.client.opensearch._types.SortOptions;
import org.opensearch.client.opensearch._types.SortOrder;
import org.opensearch.client.opensearch._types.query_dsl.BoolQuery;
import org.opensearch.client.opensearch._types.query_dsl.Query;
import org.opensearch.client.opensearch.core.BulkRequest;
import org.opensearch.client.opensearch.core.BulkResponse;
import org.opensearch.client.opensearch.core.CountRequest;
import org.opensearch.client.opensearch.core.CountResponse;
import org.opensearch.client.opensearch.core.DeleteByQueryRequest;
import org.opensearch.client.opensearch.core.DeleteRequest;
import org.opensearch.client.opensearch.core.DeleteResponse;
import org.opensearch.client.opensearch.core.GetRequest;
import org.opensearch.client.opensearch.core.GetResponse;
import org.opensearch.client.opensearch.core.IndexRequest;
import org.opensearch.client.opensearch.core.IndexResponse;
import org.opensearch.client.opensearch.core.MgetResponse;
import org.opensearch.client.opensearch.core.SearchRequest;
import org.opensearch.client.opensearch.core.SearchResponse;
import org.opensearch.client.opensearch.core.UpdateByQueryRequest;
import org.opensearch.client.opensearch.core.UpdateRequest;
import org.opensearch.client.opensearch.core.UpdateResponse;
import org.opensearch.client.opensearch.core.bulk.BulkOperation;
import org.opensearch.client.opensearch.core.bulk.BulkOperationBase;
import org.opensearch.client.opensearch.core.bulk.BulkResponseItem;
import org.opensearch.client.opensearch.core.bulk.IndexOperation;
import org.opensearch.client.opensearch.core.bulk.UpdateOperation;
import org.opensearch.client.opensearch.core.search.Hit;
import org.opensearch.client.opensearch.core.search.SourceConfig;
import org.opensearch.client.opensearch.indices.GetAliasRequest;
import org.opensearch.client.opensearch.indices.GetAliasResponse;
import org.opensearch.client.opensearch.indices.RolloverRequest;
import org.opensearch.client.opensearch.indices.RolloverResponse;
import org.opensearch.client.opensearch.indices.rollover.RolloverConditions;
import org.opensearch.client.opensearch.tasks.GetTasksResponse;
import org.opensearch.client.opensearch.tasks.Status;
import org.springframework.context.ApplicationContext;

import java.io.IOException;
import java.util.Arrays;
import java.util.HashSet;
import java.util.List;
import java.util.Map;
import java.util.Objects;
import java.util.Optional;
import java.util.Set;
import java.util.function.Function;
import java.util.stream.Collectors;

import static java.lang.String.format;
import static org.camunda.optimize.service.db.DatabaseConstants.GB_UNIT;
import static org.camunda.optimize.service.db.DatabaseConstants.NUMBER_OF_RETRIES_ON_CONFLICT;
import static org.camunda.optimize.service.db.os.externalcode.client.dsl.RequestDSL.getRequestBuilder;
import static org.camunda.optimize.service.db.schema.index.AbstractDefinitionIndex.DATA_SOURCE;
import static org.camunda.optimize.service.db.schema.index.AbstractDefinitionIndex.DEFINITION_DELETED;
import static org.camunda.optimize.service.exceptions.ExceptionHelper.safe;

@Slf4j
public class OptimizeOpenSearchClient extends DatabaseClient {

  private final static String NESTED_DOC_LIMIT_MESSAGE = "nested";

  @Getter
  private OpenSearchClient openSearchClient;

  @Getter
  private OpenSearchAsyncClient openSearchAsyncClient;

  private RequestOptionsProvider requestOptionsProvider;

  @Getter
  private RichOpenSearchClient richOpenSearchClient;

  public OptimizeOpenSearchClient(final OpenSearchClient openSearchClient,
                                  final OpenSearchAsyncClient openSearchAsyncClient,
                                  final OptimizeIndexNameService indexNameService) {
    this(openSearchClient, openSearchAsyncClient, indexNameService, new RequestOptionsProvider());
  }

  public OptimizeOpenSearchClient(final OpenSearchClient openSearchClient,
                                  final OpenSearchAsyncClient openSearchAsyncClient,
                                  final OptimizeIndexNameService indexNameService,
                                  final RequestOptionsProvider requestOptionsProvider) {
    this.openSearchClient = openSearchClient;
    this.indexNameService = indexNameService;
    this.requestOptionsProvider = requestOptionsProvider;
    this.openSearchAsyncClient = openSearchAsyncClient;
    this.richOpenSearchClient = new RichOpenSearchClient(openSearchClient, openSearchAsyncClient, indexNameService);
  }

  public final void close() {
    Optional.of(openSearchClient).ifPresent(OpenSearchClient::shutdown);
    Optional.of(openSearchAsyncClient).ifPresent(OpenSearchAsyncClient::shutdown);
  }

  @Override
  public void reloadConfiguration(final ApplicationContext context) {
    close();
    final ConfigurationService configurationService = context.getBean(ConfigurationService.class);
    this.openSearchClient = OpenSearchClientBuilder.buildOpenSearchClientFromConfig(configurationService);
    this.openSearchAsyncClient = OpenSearchClientBuilder.buildOpenSearchAsyncClientFromConfig(configurationService);
    this.richOpenSearchClient =
      new RichOpenSearchClient(openSearchClient,
                               openSearchAsyncClient,
                               indexNameService);
    this.indexNameService = context.getBean(OptimizeIndexNameService.class);
    // For now we are descoping the custom header provider, to be evaluated with OPT-7400
    this.requestOptionsProvider = new RequestOptionsProvider(List.of(), configurationService);
  }

  public final <T> GetResponse<T> get(final GetRequest.Builder requestBuilder,
                                      final Class<T> responseClass,
                                      final String errorMessage) {
    return richOpenSearchClient.doc().get(requestBuilder, responseClass, e -> errorMessage);
  }

  public final <T> GetResponse<T> get(final String index,
                                      final String id,
                                      final Class<T> responseClass,
                                      final String errorMessage) {
    var requestBuilder = getRequestBuilder(index).id(id);
    return get(requestBuilder, responseClass, errorMessage);
  }

  public DeleteResponse delete(final DeleteRequest.Builder requestBuilder, Function<Exception, String> errorMessageSupplier) {
    return richOpenSearchClient.doc().delete(requestBuilder, errorMessageSupplier);
  }

  public DeleteResponse delete(final DeleteRequest.Builder requestBuilder, final String errorMessage) {
    return delete(requestBuilder, e -> errorMessage);
  }

  public DeleteResponse delete(final String indexName, final String entityId) {
    return richOpenSearchClient.doc().delete(indexName, entityId);
  }

  public <A, B> UpdateResponse<A> upsert(final UpdateRequest.Builder<A, B> requestBuilder, Class<A> clazz, Function<Exception,
    String> errorMessageSupplier) {
    return richOpenSearchClient.doc().upsert(requestBuilder, clazz, errorMessageSupplier);
  }

  public <T> UpdateResponse<Void> update(final UpdateRequest.Builder<Void, T> requestBuilder,
                                         Function<Exception, String> errorMessageSupplier) {
    return richOpenSearchClient.doc().update(requestBuilder, errorMessageSupplier);
  }

  public <T> UpdateResponse<Void> update(final UpdateRequest.Builder<Void, T> requestBuilder, final String errorMessage) {
    return update(requestBuilder, e -> errorMessage);
  }

  public long deleteByQuery(final Query query, final boolean refresh, final String... index) {
    return richOpenSearchClient.doc().deleteByQuery(query, refresh, index);
  }

  public long updateByQuery(final String index, final Query query, final Script script) {
    return richOpenSearchClient.doc().updateByQuery(index, query, script);
  }

  public final <T> IndexResponse index(final IndexRequest.Builder<T> indexRequest) {
    return richOpenSearchClient.doc().index(indexRequest);
  }

  @Override
  public Map<String, Set<String>> getAliasesForIndexPattern(final String indexNamePattern) throws IOException {
    final GetAliasResponse aliases = getAlias(indexNamePattern);
    return aliases.result().entrySet().stream()
      .collect(Collectors.toMap(
        Map.Entry::getKey,
        entry -> entry.getValue().aliases().keySet()
      ));
  }

  @Override
  public Set<String> getAllIndicesForAlias(final String aliasName) {
    GetAliasRequest aliasesRequest = new GetAliasRequest.Builder().name(aliasName).build();
    try {
      return openSearchClient
        .indices()
        .getAlias(aliasesRequest)
        .result()
        .keySet();
    } catch (Exception e) {
      String message = String.format("Could not retrieve index names for alias {%s}.", aliasName);
      throw new OptimizeRuntimeException(message, e);
    }
  }

  public final GetAliasResponse getAlias(String indexNamePattern) throws IOException {
    final GetAliasRequest getAliasesRequest =
      new GetAliasRequest.Builder()
        .index(convertToPrefixedAliasName(indexNamePattern))
        .build();
    return openSearchClient.indices().getAlias(getAliasesRequest);
  }

  @Override
  public boolean triggerRollover(final String indexAliasName, final int maxIndexSizeGB) {
    RolloverRequest rolloverRequest =
      new RolloverRequest.Builder()
        .alias(indexAliasName)
        .conditions(new RolloverConditions.Builder().maxSize(maxIndexSizeGB + GB_UNIT).build())
        .build();

    log.info("Executing rollover request on {}", indexAliasName);
    try {
      RolloverResponse rolloverResponse = this.rollover(rolloverRequest);
      if (rolloverResponse.rolledOver()) {
        log.info(
          "Index with alias {} has been rolled over. New index name: {}",
          indexAliasName,
          rolloverResponse.newIndex()
        );
      } else {
        log.debug("Index with alias {} has not been rolled over. {}", indexAliasName,
                  rolloverConditionsStatus(rolloverResponse.conditions())
        );
      }
      return rolloverResponse.rolledOver();
    } catch (Exception e) {
      String message = "Failed to execute rollover request";
      log.error(message, e);
      throw new OptimizeRuntimeException(message, e);
    }
  }

  @Override
  public void deleteIndex(final String indexAlias) {
    getRichOpenSearchClient().index().deleteIndicesWithRetries(indexAlias);
  }

  @Override
  public <T> long count(final String[] indexNames, final T query) throws IOException {
    return count(indexNames, query, "Could not execute count request for " + Arrays.toString(indexNames));
  }

  public <T> long count(final String[] indexNames, final T query, final String errorMessage) {
    if (query instanceof Query openSearchQuery) {
      final CountRequest.Builder countReqBuilder = new CountRequest.Builder()
        .index(List.of(indexNames))
        .query(openSearchQuery);
      final CountResponse response = richOpenSearchClient.doc().count(countReqBuilder, e -> errorMessage);
      return response.count();
    } else {
      throw new IllegalArgumentException("The count method requires an OpenSearch object of type Query, " +
                                           "instead got " + query.getClass().getSimpleName());
    }
  }

  public long count(final String indexName, final String errorMessage) {
    return count(new String[]{indexName}, QueryDSL.matchAll(), errorMessage);
  }

  //todo rename it in scope of OPT-7469
  public <T> OpenSearchDocumentOperations.AggregatedResult<Hit<T>> retrieveAllScrollResults(
    final SearchRequest.Builder requestBuilder, Class<T> responseType
  ) throws IOException {
    return richOpenSearchClient.doc().scrollHits(requestBuilder, responseType);
  }

  public <R> List<R> scrollValues(SearchRequest.Builder requestBuilder, Class<R> entityClass) {
    return richOpenSearchClient.doc().scrollValues(requestBuilder, entityClass);
  }

  @Override
  public org.elasticsearch.action.search.SearchResponse scroll(final SearchScrollRequest scrollRequest) throws IOException {
    //todo will be handle in the OPT-7469
    return new org.elasticsearch.action.search.SearchResponse(null);
  }

  public <T> MgetResponse<T> mget(Class<T> responseType, final String errorMessage,
                                  Map<String, String> indexesToEntitiesId) {
    return richOpenSearchClient.doc().mget(responseType, e -> errorMessage, indexesToEntitiesId);
  }

  @Override
  public org.elasticsearch.action.search.SearchResponse search(
    final org.elasticsearch.action.search.SearchRequest searchRequest
  ) throws IOException {
    //todo will be handle in the OPT-7469
    return new org.elasticsearch.action.search.SearchResponse(null);
  }

  public <T> SearchResponse<T> search(final SearchRequest.Builder requestBuilder,
                                      final Class<T> responseType,
                                      final String errorMessage) {
    return richOpenSearchClient.doc().search(requestBuilder, responseType, e -> errorMessage);
  }

  public <R> List<R> searchValues(SearchRequest.Builder requestBuilder, Class<R> entityClass) {
    return richOpenSearchClient.doc().searchValues(requestBuilder, entityClass);
  }

  @Override
  public ClearScrollResponse clearScroll(final ClearScrollRequest clearScrollRequest) throws IOException {
    //todo will be handle in the OPT-7469
    return new ClearScrollResponse(null);
  }

  @Override
  public String getDatabaseVersion() throws IOException {
    return getOpenSearchClient().info().version().number();
  }

  @Override
  public void setDefaultRequestOptions() {
    // TODO Do nothing, will be handled with OPT-7400
  }

  public void executeImportRequestsAsBulk(final String bulkRequestName,
                                          final List<ImportRequestDto> importRequestDtos,
                                          final Boolean retryRequestIfNestedDocLimitReached) {

    if (importRequestDtos.isEmpty()) {
      log.warn("Cannot perform bulk request with empty collection of {}.", bulkRequestName);
    } else {
      final BulkRequest.Builder bulkReqBuilder = new BulkRequest.Builder();
      List<BulkOperation> operations = importRequestDtos.stream()
        .map(this::createBulkOperation)
        .toList();
      doBulkRequest(bulkReqBuilder, operations, bulkRequestName, retryRequestIfNestedDocLimitReached);
    }
  }

  private BulkOperation createBulkOperation(final ImportRequestDto requestDto) {
    validateOperationParams(requestDto);

    final String indexWithPrefix = richOpenSearchClient.getIndexAliasFor(requestDto.getIndexName());
    switch (requestDto.getType()) {
      case INDEX -> {
        return new BulkOperation.Builder()
          .index(new IndexOperation.Builder<>()
                   .id(requestDto.getId())
                   .document(requestDto.getSource())
                   .index(indexWithPrefix)
                   .build())
          .build();
      }
      case UPDATE -> {
        return new BulkOperation.Builder()
          .update(new UpdateOperation.Builder<>()
                    .id(requestDto.getId())
                    .index(indexWithPrefix)
                    .upsert(requestDto.getSource())
                    .script(QueryDSL.scriptFromJsonData(
                      requestDto.getScriptData().scriptString(),
                      requestDto.getScriptData()
                        .params()
                        .entrySet()
                        .stream()
                        .collect(Collectors.toMap(Map.Entry::getKey, entry -> JsonData.of(entry.getValue())))
                    ))
                    .retryOnConflict(requestDto.getRetryNumberOnConflict())
                    .build())
          .build();
      }
      default -> throw new OptimizeRuntimeException("The type of bulk operation is not specified for OS");
    }
  }


  public <T> void doImportBulkRequestWithList(final String importItemName,
                                              final List<T> entityCollection,
                                              final Function<T, BulkOperation> addDtoToRequestConsumer,
                                              final Boolean retryRequestIfNestedDocLimitReached,
                                              final String indexName) {
    if (entityCollection.isEmpty()) {
      log.warn("Cannot perform bulk request with empty collection of {}.", importItemName);
    } else {
      final BulkRequest.Builder bulkReqBuilder = new BulkRequest.Builder()
        .index(indexName);
      List<BulkOperation> operations = entityCollection.stream().map(addDtoToRequestConsumer).toList();
      doBulkRequest(bulkReqBuilder, operations, importItemName, retryRequestIfNestedDocLimitReached);
    }
  }

  public void doBulkRequest(final BulkRequest.Builder bulkReqBuilder,
                            final List<BulkOperation> operations,
                            final String itemName,
                            final boolean retryRequestIfNestedDocLimitReached) {
    if (retryRequestIfNestedDocLimitReached) {
      doBulkRequestWithNestedDocHandling(bulkReqBuilder, operations, itemName);
    } else {
      doBulkRequestWithoutRetries(bulkReqBuilder, operations, itemName);
    }
  }

  private void doBulkRequestWithNestedDocHandling(final BulkRequest.Builder bulkReqBuilder,
                                                  final List<BulkOperation> operations,
                                                  final String itemName) {
    if (!operations.isEmpty()) {
      log.info("Executing bulk request on {} items of {}", operations.size(), itemName);

      final String errorMessage = String.format("There were errors while performing a bulk on %s.", itemName);
      BulkResponse bulkResponse = this.bulk(bulkReqBuilder.operations(operations), errorMessage);
      if (bulkResponse.errors()) {
        final Set<String> failedNestedDocLimitItemIds = bulkResponse.items()
          .stream()
          .filter(operation -> Objects.nonNull(operation.error()))
          // TODO OPT-7352 we need to validate whether this is a valid way to check for nested document errors
          .filter(operation -> operation.error().reason().contains(NESTED_DOC_LIMIT_MESSAGE))
          .map(BulkResponseItem::id)
          .collect(Collectors.toSet());
        if (!failedNestedDocLimitItemIds.isEmpty()) {
          log.warn("There were failures while performing bulk on {} due to the nested document limit being reached." +
                     " Removing {} failed items and retrying", itemName, failedNestedDocLimitItemIds.size());
          operations.removeIf(request -> failedNestedDocLimitItemIds.contains(typeByBulkOperation(request).id()));
          if (!operations.isEmpty()) {
            doBulkRequestWithNestedDocHandling(bulkReqBuilder, operations, itemName);
          }
        } else {
          throw new OptimizeRuntimeException(String.format(
            "There were failures while performing bulk on %s.",
            itemName
          ));
        }
      }
    } else {
      log.debug("Bulk request on {} not executed because it contains no actions.", itemName);
    }
  }

  private static String getHintForErrorMsg(final boolean containsNestedDocumentLimitErrorMessage) {
    if (containsNestedDocumentLimitErrorMessage) {
      // exception potentially related to nested object limit
      return "If you are experiencing failures due to too many nested documents, try carefully increasing the " +
        "configured nested object limit or enabling the skipping of " +
        "documents that have reached this limit during import (import.skipDataAfterNestedDocLimitReached). " +
        "See Optimize documentation for details.";
    }
    return "";
  }

  private static BulkOperationBase typeByBulkOperation(final BulkOperation bulkOperation) {
    if (bulkOperation.isCreate()) {
      return bulkOperation.create();
    } else if (bulkOperation.isIndex()) {
      return bulkOperation.index();
    } else if (bulkOperation.isDelete()) {
      return bulkOperation.delete();
    } else if (bulkOperation.isUpdate()) {
      return bulkOperation.update();
    }
    throw new OptimizeRuntimeException(String.format(
      "The bulk operation with kind [%s] is not a supported operation.",
      bulkOperation._kind()
    ));
  }

  private void doBulkRequestWithoutRetries(final BulkRequest.Builder bulkReqBuilder,
                                           final List<BulkOperation> operations,
                                           final String itemName) {
    if (!operations.isEmpty()) {
      final String errorMessage = String.format("There were errors while performing a bulk on %s.", itemName);
      BulkResponse bulkResponse = this.bulk(bulkReqBuilder.operations(operations), errorMessage);
      if (bulkResponse.errors()) {
        final boolean isReachedNestedDocLimit = bulkResponse.items()
          .stream()
          .map(BulkResponseItem::error)
          .filter(Objects::nonNull)
          .map(ErrorCause::reason)
          .filter(Objects::nonNull)
          .anyMatch(reason -> reason.contains(NESTED_DOC_LIMIT_MESSAGE));
        throw new OptimizeRuntimeException(String.format(
          "There were failures while performing bulk on %s.%n%s",
          itemName,
          getHintForErrorMsg(isReachedNestedDocLimit)
        ));
      }
    } else {
      log.debug("Bulk request on {} not executed because it contains no actions.", itemName);
    }
  }

  @Override
  public void update(final String indexName, final String entityId, final ScriptData script) {

    Script scr = QueryDSL.scriptFromJsonData(
      script.scriptString(),
      script.params().entrySet().stream().collect(Collectors.toMap(
        Map.Entry::getKey,
        JsonData::of
      ))
    );

    UpdateRequest.Builder<Void, Void> updateReqBuilder = new UpdateRequest.Builder<Void, Void>()
      .id(entityId)
      .index(indexName)
      .script(scr)
      .retryOnConflict(NUMBER_OF_RETRIES_ON_CONFLICT);

    this.update(
      updateReqBuilder,
      String.format("The error occurs while updating OpenSearch entity %s with id %s", indexName, entityId)
    );
  }

  @Override
  public Set<String> performSearchDefinitionQuery(final String indexName,
                                                  final String definitionXml,
                                                  final String definitionIdField,
                                                  final int maxPageSize,
                                                  final String engineAlias) {
    log.debug("Performing " + indexName + " search query!");
    Set<String> result = new HashSet<>();

    BoolQuery filterQuery = buildBasicSearchDefinitionQuery(definitionXml, engineAlias);

    SearchRequest.Builder searchRequest = new SearchRequest
      .Builder()
      .sort(new SortOptions.Builder()
              .field(new FieldSort.Builder()
                       .field(definitionIdField)
                       .order(SortOrder.Desc)
                       .build())
              .build())
      .index(indexName)
      .source(new SourceConfig.Builder().fetch(false).build())
      .query(filterQuery._toQuery());

    // refresh to ensure we see the latest state
    richOpenSearchClient.index().refresh(indexName);

    String errorMessage = "Was not able to search for " + indexName + "!";

    SearchResponse<DefinitionOptimizeResponseDto> searchResponse = this.search(
      searchRequest,
      DefinitionOptimizeResponseDto.class,
      errorMessage
    );

    log.debug(indexName + " search query got [{}] results", searchResponse.hits().hits());

    for (Hit<DefinitionOptimizeResponseDto> hit : searchResponse.hits().hits()) {
      result.add(hit.id());
    }
    return result;
  }

  public BulkResponse bulk(final BulkRequest.Builder bulkRequest, final String errorMessage) {
    return richOpenSearchClient.doc().bulk(bulkRequest, e -> errorMessage);
  }

  private BoolQuery buildBasicSearchDefinitionQuery(String definitionXml, String engineAlias) {
    return new BoolQuery.Builder()
      .mustNot(QueryDSL.exists(definitionXml))
      .must(QueryDSL.term(DEFINITION_DELETED, "false"))
      .must(QueryDSL.term(DATA_SOURCE + "." + DataSourceDto.Fields.type, DataImportSourceType.ENGINE.toString()))
      .must(QueryDSL.term(DATA_SOURCE + "." + DataSourceDto.Fields.name, engineAlias))
      .build();
  }

  public final RolloverResponse rollover(RolloverRequest rolloverRequest) throws IOException {
    rolloverRequest = applyAliasPrefixAndRolloverConditions(rolloverRequest);
    return openSearchClient.indices().rollover(rolloverRequest);
  }

  private RolloverRequest applyAliasPrefixAndRolloverConditions(final RolloverRequest request) {
    return new RolloverRequest.Builder()
      .alias(indexNameService.getOptimizeIndexAliasForIndex(request.alias()))
      .conditions(request.conditions())
      .build();
  }

  private String rolloverConditionsStatus(Map<String, Boolean> conditions) {
    String conditionsNotMet = conditions.entrySet().stream()
      .filter(entry -> !entry.getValue())
      .map(entry -> "Condition " + entry.getKey() + " not met")
      .collect(Collectors.joining(", "));

    if (conditionsNotMet.isEmpty()) {
      return "Rollover not accomplished although all rollover conditions have been met.";
    } else {
      return conditionsNotMet;
    }
  }

  public List<String> applyIndexPrefixes(final String... indices) {
    return Arrays.asList(convertToPrefixedAliasNames(indices));
  }

  public boolean updateByQueryTask(String updateItemIdentifier, Script updateScript, Query filterQuery, String... indices) {
    log.debug("Updating {}", updateItemIdentifier);
    UpdateByQueryRequest.Builder requestBuilder = new UpdateByQueryRequest.Builder()
      .index(applyIndexPrefixes(indices))
      .query(filterQuery)
      .conflicts(Conflicts.Proceed)
      .script(updateScript)
      .refresh(true);
    Function<Exception, String> errorMessage = e ->
      format("Failed to create updateByQuery task for [%s] with query [%s]!", updateItemIdentifier, filterQuery);

    final String taskId = safe(
      () -> richOpenSearchClient.async().doc().updateByQuery(requestBuilder, errorMessage).get().task(),
      errorMessage,
      log
    );

    waitUntilTaskIsFinished(taskId, updateItemIdentifier);

    final Status taskStatus = richOpenSearchClient.task().task(taskId).response();
    log.debug("Updated [{}] {}.", taskStatus.updated(), updateItemIdentifier);
    return taskStatus.updated() > 0L;
  }

<<<<<<< HEAD
  public boolean deleteByQueryTask(String deleteItemIdentifier, Query filterQuery, boolean refresh, String... indices) {
    log.debug("Deleting {}", deleteItemIdentifier);
    DeleteByQueryRequest.Builder requestBuilder = new DeleteByQueryRequest.Builder()
      .index(applyIndexPrefixes(indices))
      .conflicts(Conflicts.Proceed)
      .query(filterQuery)
      .refresh(refresh);
    Function<Exception, String> errorMessage = e ->
      format("Failed to create deleteByQuery task for [%s] with query [%s]!", deleteItemIdentifier, filterQuery);

    final String taskId = safe(
      () -> richOpenSearchClient.async().doc().deleteByQuery(requestBuilder, errorMessage).get().task(),
      errorMessage,
      log
    );

    waitUntilTaskIsFinished(taskId, deleteItemIdentifier);

    final Status taskStatus = richOpenSearchClient.task().task(taskId).response();
    log.debug("Deleted [{}] {}.", taskStatus.updated(), deleteItemIdentifier);
    return taskStatus.updated() > 0L;
=======
  @Override
  public DatabaseType getDatabaseVendor() {
    return DatabaseType.OPENSEARCH;
>>>>>>> 1287a79b
  }

  private static Optional<Integer> taskProgress(GetTasksResponse taskResponse) {
    try {
      Status status = taskResponse.task().status();
      int progress = (int) Math.round(
        (status.updated() + status.deleted() + status.created() + status.noops()) * 100.0 / status.total()
      );
      return Optional.of(progress);
    } catch (Exception e) {
      log.error(format("Failed to compute task (ID:%s) progress!", taskResponse.task().id()), e);
      return Optional.empty();
    }
  }

  private void waitUntilTaskIsFinished(final String taskId, final String taskItemIdentifier) {
    final BackoffCalculator backoffCalculator = new BackoffCalculator(1000, 10);
    boolean finished = false;
    int progress = -1;
    while (!finished) {
      try {
        final GetTasksResponse taskResponse = richOpenSearchClient.task().task(taskId);
        validateTaskResponse(taskResponse);

        int currentProgress = taskProgress(taskResponse).orElse(-1);
        if (currentProgress != progress) {
          final Status taskStatus = taskResponse.response();
          progress = currentProgress;
          log.info(
            "Progress of task (ID:{}) on {}: {}% (total: {}, updated: {}, created: {}, deleted: {}). Completed: {}",
            taskId,
            taskItemIdentifier,
            progress,
            taskStatus.total(),
            taskStatus.updated(),
            taskStatus.created(),
            taskStatus.deleted(),
            taskResponse.completed()
          );
        }
        if (taskResponse.completed()) {
          finished = true;
        } else {
          Thread.sleep(backoffCalculator.calculateSleepTime());
        }
      } catch (InterruptedException e) {
        log.error("Waiting for Opensearch task (ID: {}) completion was interrupted!", taskId, e);
        Thread.currentThread().interrupt();
      } catch (Exception e) {
        throw new OptimizeRuntimeException(
          format("Error while trying to read Opensearch task (ID: %s) progress!", taskId), e
        );
      }
    }
  }

  private static void validateTaskResponse(final GetTasksResponse taskResponse) {
    if (taskResponse.error() != null) {
      log.error("An Opensearch task failed with error: {}", taskResponse.error());
      throw new OptimizeRuntimeException(taskResponse.error().toString());
    }

    if (taskResponse.response() != null) {
      final List<String> failures = taskResponse.response().failures();
      if (failures != null && !failures.isEmpty()) {
        log.error("Opensearch task contains failures: {}", failures);
        throw new OptimizeRuntimeException(failures.toString());
      }
    }
  }
}<|MERGE_RESOLUTION|>--- conflicted
+++ resolved
@@ -635,7 +635,6 @@
     return taskStatus.updated() > 0L;
   }
 
-<<<<<<< HEAD
   public boolean deleteByQueryTask(String deleteItemIdentifier, Query filterQuery, boolean refresh, String... indices) {
     log.debug("Deleting {}", deleteItemIdentifier);
     DeleteByQueryRequest.Builder requestBuilder = new DeleteByQueryRequest.Builder()
@@ -657,11 +656,11 @@
     final Status taskStatus = richOpenSearchClient.task().task(taskId).response();
     log.debug("Deleted [{}] {}.", taskStatus.updated(), deleteItemIdentifier);
     return taskStatus.updated() > 0L;
-=======
+  }
+
   @Override
   public DatabaseType getDatabaseVendor() {
     return DatabaseType.OPENSEARCH;
->>>>>>> 1287a79b
   }
 
   private static Optional<Integer> taskProgress(GetTasksResponse taskResponse) {
