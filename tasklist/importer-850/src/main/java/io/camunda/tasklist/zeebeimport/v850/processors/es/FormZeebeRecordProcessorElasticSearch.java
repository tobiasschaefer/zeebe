--- conflicted
+++ resolved
@@ -80,12 +80,7 @@
       final BulkRequest bulkRequest)
       throws PersistenceException {
     final FormEntity formEntity =
-<<<<<<< HEAD
-        new FormEntity(null, formId, schema, version, tenantId, formKey.toString(), false, false);
-=======
         new FormEntity(null, formId, schema, version, tenantId, formKey, false, false);
-
->>>>>>> 954ed5d2
     try {
       if (isDelete) {
         // Delete operation
