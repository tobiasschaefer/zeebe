--- conflicted
+++ resolved
@@ -189,7 +189,6 @@
           elementInstanceRecord.getProcessInstanceKey(), elementInstanceRecord.getElementId());
     }
 
-<<<<<<< HEAD
     final BpmnElementType targetElementType =
         processDefinition.getProcess().getElementById(targetElementId).getElementType();
     if (elementInstanceRecord.getBpmnElementType() != targetElementType) {
@@ -200,9 +199,8 @@
           targetElementId,
           targetElementType);
     }
-=======
+
     eventSubscriptionBehavior.unsubscribeFromEvents(elementInstance.getKey());
->>>>>>> 2986d5a6
 
     stateWriter.appendFollowUpEvent(
         elementInstance.getKey(),
