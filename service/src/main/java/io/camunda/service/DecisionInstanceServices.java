/*
 * Copyright Camunda Services GmbH and/or licensed to Camunda Services GmbH under
 * one or more contributor license agreements. See the NOTICE file distributed
 * with this work for additional information regarding copyright ownership.
 * Licensed under the Camunda License 1.0. You may not use this file
 * except in compliance with the Camunda License 1.0.
 */
package io.camunda.service;

<<<<<<< HEAD
import static io.camunda.service.search.query.SearchQueryBuilders.decisionInstanceSearchQuery;
import static java.util.Optional.ofNullable;

import io.camunda.search.clients.CamundaSearchClient;
import io.camunda.service.entities.DecisionInstanceEntity;
import io.camunda.service.exception.NotFoundException;
import io.camunda.service.search.core.SearchQueryService;
import io.camunda.service.search.query.DecisionInstanceQuery;
import io.camunda.service.search.query.SearchQueryResult;
import io.camunda.service.search.result.DecisionInstanceQueryResultConfig;
import io.camunda.service.security.auth.Authentication;
import io.camunda.service.transformers.ServiceTransformers;
=======
import static io.camunda.search.query.SearchQueryBuilders.decisionInstanceSearchQuery;

import io.camunda.search.clients.DecisionInstanceSearchClient;
import io.camunda.search.entities.DecisionInstanceEntity;
import io.camunda.search.query.DecisionInstanceQuery;
import io.camunda.search.query.SearchQueryResult;
import io.camunda.search.security.auth.Authentication;
import io.camunda.service.search.core.SearchQueryService;
>>>>>>> 2af646e5
import io.camunda.util.ObjectBuilder;
import io.camunda.zeebe.broker.client.api.BrokerClient;
import java.util.function.Function;

public final class DecisionInstanceServices
    extends SearchQueryService<
        DecisionInstanceServices, DecisionInstanceQuery, DecisionInstanceEntity> {

  private final DecisionInstanceSearchClient decisionInstanceSearchClient;

  public DecisionInstanceServices(
      final BrokerClient brokerClient,
      final DecisionInstanceSearchClient decisionInstanceSearchClient,
      final Authentication authentication) {
    super(brokerClient, authentication);

    this.decisionInstanceSearchClient = decisionInstanceSearchClient;
  }

  @Override
  public DecisionInstanceServices withAuthentication(final Authentication authentication) {
    return new DecisionInstanceServices(brokerClient, decisionInstanceSearchClient, authentication);
  }

  /**
   * Search for Decision Instances.
   *
   * <p>By default, evaluateInputs and evaluateOutputs are excluded from the returned Decision
   * Instances.
   */
  @Override
  public SearchQueryResult<DecisionInstanceEntity> search(final DecisionInstanceQuery query) {
<<<<<<< HEAD
    return baseSearch(
        q ->
            q.filter(query.filter())
                .sort(query.sort())
                .page(query.page())
                .resultConfig(
                    ofNullable(query.resultConfig()).orElseGet(() -> defaultSearchResultConfig())));
=======
    return decisionInstanceSearchClient.searchDecisionInstances(query, authentication);
>>>>>>> 2af646e5
  }

  /**
   * Get a Decision Instance by its key.
   *
   * @param decisionInstanceKey the key of the Decision Instance
   * @return the Decision Instance
   * @throws NotFoundException if the Decision Instance with the given key does not exist
   * @throws CamundaServiceException if the Decision Instance with the given key exists more than
   *     once
   */
  public DecisionInstanceEntity getByKey(final long decisionInstanceKey) {
    final var result = baseSearch(q -> q.filter(f -> f.decisionInstanceKeys(decisionInstanceKey)));
    if (result.total() < 1) {
      throw new NotFoundException(
          "Decision Instance with decisionInstanceKey=%d not found".formatted(decisionInstanceKey));
    } else if (result.total() > 1) {
      throw new CamundaServiceException(
          String.format(
              "Found Decision Definition with key %d more than once", decisionInstanceKey));
    } else {
      return result.items().stream().findFirst().orElseThrow();
    }
  }

  private SearchQueryResult<DecisionInstanceEntity> baseSearch(
      final Function<DecisionInstanceQuery.Builder, ObjectBuilder<DecisionInstanceQuery>> fn) {
    return executor.search(decisionInstanceSearchQuery(fn), DecisionInstanceEntity.class);
  }

  private DecisionInstanceQueryResultConfig defaultSearchResultConfig() {
    return DecisionInstanceQueryResultConfig.of(
        r -> r.evaluatedInputs().exclude().evaluatedOutputs().exclude());
  }
}<|MERGE_RESOLUTION|>--- conflicted
+++ resolved
@@ -7,29 +7,18 @@
  */
 package io.camunda.service;
 
-<<<<<<< HEAD
-import static io.camunda.service.search.query.SearchQueryBuilders.decisionInstanceSearchQuery;
+import static io.camunda.search.query.SearchQueryBuilders.decisionInstanceSearchQuery;
 import static java.util.Optional.ofNullable;
-
-import io.camunda.search.clients.CamundaSearchClient;
-import io.camunda.service.entities.DecisionInstanceEntity;
-import io.camunda.service.exception.NotFoundException;
-import io.camunda.service.search.core.SearchQueryService;
-import io.camunda.service.search.query.DecisionInstanceQuery;
-import io.camunda.service.search.query.SearchQueryResult;
-import io.camunda.service.search.result.DecisionInstanceQueryResultConfig;
-import io.camunda.service.security.auth.Authentication;
-import io.camunda.service.transformers.ServiceTransformers;
-=======
-import static io.camunda.search.query.SearchQueryBuilders.decisionInstanceSearchQuery;
 
 import io.camunda.search.clients.DecisionInstanceSearchClient;
 import io.camunda.search.entities.DecisionInstanceEntity;
+import io.camunda.search.exception.CamundaSearchException;
+import io.camunda.search.exception.NotFoundException;
 import io.camunda.search.query.DecisionInstanceQuery;
 import io.camunda.search.query.SearchQueryResult;
+import io.camunda.search.result.DecisionInstanceQueryResultConfig;
 import io.camunda.search.security.auth.Authentication;
 import io.camunda.service.search.core.SearchQueryService;
->>>>>>> 2af646e5
 import io.camunda.util.ObjectBuilder;
 import io.camunda.zeebe.broker.client.api.BrokerClient;
 import java.util.function.Function;
@@ -62,7 +51,6 @@
    */
   @Override
   public SearchQueryResult<DecisionInstanceEntity> search(final DecisionInstanceQuery query) {
-<<<<<<< HEAD
     return baseSearch(
         q ->
             q.filter(query.filter())
@@ -70,9 +58,6 @@
                 .page(query.page())
                 .resultConfig(
                     ofNullable(query.resultConfig()).orElseGet(() -> defaultSearchResultConfig())));
-=======
-    return decisionInstanceSearchClient.searchDecisionInstances(query, authentication);
->>>>>>> 2af646e5
   }
 
   /**
@@ -81,7 +66,7 @@
    * @param decisionInstanceKey the key of the Decision Instance
    * @return the Decision Instance
    * @throws NotFoundException if the Decision Instance with the given key does not exist
-   * @throws CamundaServiceException if the Decision Instance with the given key exists more than
+   * @throws CamundaSearchException if the Decision Instance with the given key exists more than
    *     once
    */
   public DecisionInstanceEntity getByKey(final long decisionInstanceKey) {
@@ -90,7 +75,7 @@
       throw new NotFoundException(
           "Decision Instance with decisionInstanceKey=%d not found".formatted(decisionInstanceKey));
     } else if (result.total() > 1) {
-      throw new CamundaServiceException(
+      throw new CamundaSearchException(
           String.format(
               "Found Decision Definition with key %d more than once", decisionInstanceKey));
     } else {
@@ -100,7 +85,8 @@
 
   private SearchQueryResult<DecisionInstanceEntity> baseSearch(
       final Function<DecisionInstanceQuery.Builder, ObjectBuilder<DecisionInstanceQuery>> fn) {
-    return executor.search(decisionInstanceSearchQuery(fn), DecisionInstanceEntity.class);
+    return decisionInstanceSearchClient.searchDecisionInstances(
+        decisionInstanceSearchQuery(fn), authentication);
   }
 
   private DecisionInstanceQueryResultConfig defaultSearchResultConfig() {
