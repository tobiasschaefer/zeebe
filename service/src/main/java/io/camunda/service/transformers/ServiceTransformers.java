--- conflicted
+++ resolved
@@ -129,15 +129,12 @@
         new VariableFilterTransformer(mappers, new VariableValueFilterTransformer()));
     mappers.put(DecisionDefinitionFilter.class, new DecisionDefinitionFilterTransformer());
     mappers.put(DecisionRequirementsFilter.class, new DecisionRequirementsFilterTransformer());
-<<<<<<< HEAD
-
-    // result config -> source config
-    mappers.put(QueryResultConfig.class, new ResultConfigTransformer());
-=======
     mappers.put(UserFilter.class, new UserFilterTransformer());
     mappers.put(AuthorizationFilter.class, new AuthorizationFilterTransformer());
     mappers.put(ComparableValueFilter.class, new ComparableValueFilterTransformer());
     mappers.put(IncidentFilter.class, new IncidentFilterTransformer(mappers));
->>>>>>> 37c9d7f2
+
+    // result config -> source config
+    mappers.put(QueryResultConfig.class, new ResultConfigTransformer());
   }
 }