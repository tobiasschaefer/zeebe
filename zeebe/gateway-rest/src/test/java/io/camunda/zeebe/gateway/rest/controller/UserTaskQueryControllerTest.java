/*
 * Copyright Camunda Services GmbH and/or licensed to Camunda Services GmbH under
 * one or more contributor license agreements. See the NOTICE file distributed
 * with this work for additional information regarding copyright ownership.
 * Licensed under the Camunda License 1.0. You may not use this file
 * except in compliance with the Camunda License 1.0.
 */
package io.camunda.zeebe.gateway.rest.controller;

import static org.mockito.ArgumentMatchers.any;
import static org.mockito.Mockito.never;
import static org.mockito.Mockito.times;
import static org.mockito.Mockito.verify;
import static org.mockito.Mockito.when;
import static org.springframework.http.MediaType.APPLICATION_JSON;

import io.camunda.search.entities.FormEntity;
import io.camunda.search.entities.UserTaskEntity;
import io.camunda.search.exception.NotFoundException;
import io.camunda.search.query.SearchQueryResult;
import io.camunda.search.query.SearchQueryResult.Builder;
import io.camunda.search.query.UserTaskQuery;
import io.camunda.search.security.auth.Authentication;
import io.camunda.search.sort.UserTaskSort;
import io.camunda.service.FormServices;
import io.camunda.service.UserTaskServices;
import io.camunda.zeebe.gateway.rest.RestControllerTest;
import java.util.ArrayList;
import java.util.Collections;
import java.util.List;
import java.util.Map;
import org.junit.jupiter.api.BeforeEach;
import org.junit.jupiter.api.Test;
import org.springframework.boot.test.autoconfigure.web.servlet.WebMvcTest;
import org.springframework.boot.test.mock.mockito.MockBean;
import org.springframework.http.MediaType;

@WebMvcTest(value = UserTaskQueryController.class, properties = "camunda.rest.query.enabled=true")
public class UserTaskQueryControllerTest extends RestControllerTest {

  private static final Long VALID_USER_TASK_KEY = 0L;
  private static final Long INVALID_USER_TASK_KEY = 999L;

  private static final String EXPECTED_SEARCH_RESPONSE =
      """
<<<<<<< HEAD
      {
          "items": [
              {
                  "tenantIds": "t",
                  "key": 0,
                  "processInstanceKey": 1,
                  "processDefinitionKey": 2,
                  "elementInstanceKey": 3,
                  "processDefinitionId": "b",
                  "state": "s",
                  "assignee": "a",
                  "candidateUser": [],
                  "candidateGroup": [],
                  "formKey": 0,
                  "elementId": "e",
                  "creationDate": "00:00:00.000Z+00:00",
                  "completionDate": "00:00:00.000Z+00:00",
                  "dueDate": "00:00:00.000Z+00:00",
                  "followUpDate": "00:00:00.000Z+00:00",
                  "externalFormReference": "efr",
                  "processDefinitionVersion": 1,
                  "customHeaders": {},
                  "priority": 50
=======
          {
              "items": [
                  {
                      "tenantIds": "t",
                      "userTaskKey": 0,
                      "processInstanceKey": 1,
                      "processDefinitionKey": 2,
                      "elementInstanceKey": 3,
                      "processDefinitionId": "b",
                      "state": "s",
                      "assignee": "a",
                      "candidateUser": [],
                      "candidateGroup": [],
                      "formKey": 0,
                      "elementId": "e",
                      "creationDate": "00:00:00.000Z+00:00",
                      "completionDate": "00:00:00.000Z+00:00",
                      "dueDate": "00:00:00.000Z+00:00",
                      "followUpDate": "00:00:00.000Z+00:00",
                      "externalFormReference": "efr",
                      "processDefinitionVersion": 1,
                      "customHeaders": {},
                      "priority": 50
                  }
              ],
              "page": {
                  "totalItems": 1,
                  "firstSortValues": [],
                  "lastSortValues": [
                      "v"
                  ]
>>>>>>> eafdb4fe
              }
          }""";

  private static final String USER_TASK_ITEM_JSON =
      """
          {
                      "tenantIds": "t",
                      "userTaskKey": 0,
                      "processInstanceKey": 1,
                      "processDefinitionKey": 2,
                      "elementInstanceKey": 3,
                      "processDefinitionId": "b",
                      "state": "s",
                      "assignee": "a",
                      "candidateUser": [],
                      "candidateGroup": [],
                      "formKey": 0,
                      "elementId": "e",
                      "creationDate": "00:00:00.000Z+00:00",
                      "completionDate": "00:00:00.000Z+00:00",
                      "dueDate": "00:00:00.000Z+00:00",
                      "followUpDate": "00:00:00.000Z+00:00",
                      "externalFormReference": "efr",
                      "processDefinitionVersion": 1,
                      "customHeaders": {},
                      "priority": 50
          }
          """;

  private static final Long VALID_FORM_KEY = 0L;
  private static final Long INVALID_FORM_KEY = 999L;
  private static final String FORM_ITEM_JSON =
      """
      {
        "formKey": 0,
        "tenantId": "tenant-1",
        "bpmnId": "bpmn-1",
        "schema": "schema",
        "version": 1
      }
      """;

  private static final String USER_TASKS_SEARCH_URL = "/v2/user-tasks/search";
  private static final SearchQueryResult<UserTaskEntity> SEARCH_QUERY_RESULT =
      new Builder<UserTaskEntity>()
          .total(1L)
          .items(
              List.of(
                  new UserTaskEntity(
                      0L, // key
                      "e", // flowNodeBpmnId
                      "b", // bpmnProcessId
                      "00:00:00.000Z+00:00", // creationTime
                      "00:00:00.000Z+00:00", // completionTime
                      "a", // assignee
                      "s", // state
                      0L, // formKey (adjusted to match expected value)
                      2L, // processDefinitionId
                      1L, // processInstanceId
                      3L, // flowNodeInstanceId
                      "t", // tenantId
                      "00:00:00.000Z+00:00", // dueDate
                      "00:00:00.000Z+00:00", // followUpDate
                      new ArrayList<>(), // candidateGroups
                      new ArrayList<>(), // candidateUsers
                      "efr", // externalFormReference
                      1, // processDefinitionVersion
                      Collections.emptyMap(), // customHeaders
                      50 // priority
                      )))
          .sortValues(new Object[] {"v"})
          .build();
  @MockBean UserTaskServices userTaskServices;

  @MockBean private FormServices formServices;

  @BeforeEach
  void setupServices() {

    when(formServices.getByKey(VALID_FORM_KEY))
        .thenReturn(new FormEntity("0", "tenant-1", "bpmn-1", "schema", 1L));

    when(formServices.getByKey(INVALID_FORM_KEY))
        .thenThrow(new NotFoundException("Form not found"));

    when(userTaskServices.withAuthentication(any(Authentication.class)))
        .thenReturn(userTaskServices);

    when(formServices.withAuthentication(any(Authentication.class))).thenReturn(formServices);

    // Mock the behavior of userTaskServices for a valid key
    when(userTaskServices.getByKey(VALID_USER_TASK_KEY))
        .thenReturn(
            new UserTaskEntity(
                0L,
                "e",
                "b",
                "00:00:00.000Z+00:00",
                "00:00:00.000Z+00:00",
                "a",
                "s",
                0L,
                2L,
                1L,
                3L,
                "t",
                "00:00:00.000Z+00:00",
                "00:00:00.000Z+00:00",
                List.of(),
                List.of(),
                "efr",
                1,
                Map.of(),
                50));
    // Mock the behavior for an invalid userTaskKey to throw NotFoundException
    when(userTaskServices.getByKey(INVALID_USER_TASK_KEY))
        .thenThrow(
            new NotFoundException(
                String.format("User Task with key %d not found", INVALID_USER_TASK_KEY)));
  }

  @Test
  void shouldSearchUserTasksWithEmptyBody() {
    // given
    when(userTaskServices.search(any(UserTaskQuery.class))).thenReturn(SEARCH_QUERY_RESULT);
    // when / then
    webClient
        .post()
        .uri(USER_TASKS_SEARCH_URL)
        .exchange()
        .expectStatus()
        .isOk()
        .expectHeader()
        .contentType(APPLICATION_JSON)
        .expectBody()
        .json(EXPECTED_SEARCH_RESPONSE);

    verify(userTaskServices).search(new UserTaskQuery.Builder().build());
  }

  @Test
  void shouldSearchUserTasksWithEmptyQuery() {
    // given
    when(userTaskServices.search(any(UserTaskQuery.class))).thenReturn(SEARCH_QUERY_RESULT);
    final String request = "{}";
    // when / then
    webClient
        .post()
        .uri(USER_TASKS_SEARCH_URL)
        .accept(APPLICATION_JSON)
        .contentType(APPLICATION_JSON)
        .bodyValue(request)
        .exchange()
        .expectStatus()
        .isOk()
        .expectHeader()
        .contentType(APPLICATION_JSON)
        .expectBody()
        .json(EXPECTED_SEARCH_RESPONSE);

    verify(userTaskServices).search(new UserTaskQuery.Builder().build());
  }

  @Test
  void shouldSearchUserTasksWithSorting() {
    // given
    when(userTaskServices.search(any(UserTaskQuery.class))).thenReturn(SEARCH_QUERY_RESULT);
    final var request =
        """
            {
                "sort": [
                    {
                        "field": "creationDate",
                        "order": "desc"
                    },
                    {
                        "field": "completionDate",
                        "order": "asc"
                    }
                ]
            }""";
    // when / then
    webClient
        .post()
        .uri(USER_TASKS_SEARCH_URL)
        .accept(APPLICATION_JSON)
        .contentType(APPLICATION_JSON)
        .bodyValue(request)
        .exchange()
        .expectStatus()
        .isOk()
        .expectHeader()
        .contentType(APPLICATION_JSON)
        .expectBody()
        .json(EXPECTED_SEARCH_RESPONSE);

    verify(userTaskServices)
        .search(
            new UserTaskQuery.Builder()
                .sort(
                    new UserTaskSort.Builder().creationDate().desc().completionDate().asc().build())
                .build());
  }

  @Test
  void shouldInvalidateUserTasksSearchQueryWithBadSortOrder() {
    // given
    final var request =
        """
            {
                "sort": [
                    {
                        "field": "creationDate",
                        "order": "dsc"
                    }
                ]
            }""";
    final var expectedResponse =
        String.format(
            """
                {
                  "type": "about:blank",
                  "title": "INVALID_ARGUMENT",
                  "status": 400,
                  "detail": "Unknown sortOrder: dsc.",
                  "instance": "%s"
                }""",
            USER_TASKS_SEARCH_URL);
    // when / then
    webClient
        .post()
        .uri(USER_TASKS_SEARCH_URL)
        .accept(APPLICATION_JSON)
        .contentType(APPLICATION_JSON)
        .bodyValue(request)
        .exchange()
        .expectStatus()
        .isBadRequest()
        .expectHeader()
        .contentType(MediaType.APPLICATION_PROBLEM_JSON)
        .expectBody()
        .json(expectedResponse);

    verify(userTaskServices, never()).search(any(UserTaskQuery.class));
  }

  @Test
  void shouldInvalidateUserTasksSearchQueryWithBadSortField() {
    // given
    final var request =
        """
            {
                "sort": [
                    {
                        "field": "unknownField",
                        "order": "asc"
                    }
                ]
            }""";
    final var expectedResponse =
        String.format(
            """
                {
                  "type": "about:blank",
                  "title": "INVALID_ARGUMENT",
                  "status": 400,
                  "detail": "Unknown sortBy: unknownField.",
                  "instance": "%s"
                }""",
            USER_TASKS_SEARCH_URL);
    // when / then
    webClient
        .post()
        .uri(USER_TASKS_SEARCH_URL)
        .accept(APPLICATION_JSON)
        .contentType(APPLICATION_JSON)
        .bodyValue(request)
        .exchange()
        .expectStatus()
        .isBadRequest()
        .expectHeader()
        .contentType(MediaType.APPLICATION_PROBLEM_JSON)
        .expectBody()
        .json(expectedResponse);

    verify(userTaskServices, never()).search(any(UserTaskQuery.class));
  }

  @Test
  void shouldInvalidateUserTasksSearchQueryWithMissingSortField() {
    // given
    final var request =
        """
            {
                "sort": [
                    {
                        "order": "asc"
                    }
                ]
            }""";
    final var expectedResponse =
        String.format(
            """
                {
                  "type": "about:blank",
                  "title": "INVALID_ARGUMENT",
                  "status": 400,
                  "detail": "Sort field must not be null.",
                  "instance": "%s"
                }""",
            USER_TASKS_SEARCH_URL);
    // when / then
    webClient
        .post()
        .uri(USER_TASKS_SEARCH_URL)
        .accept(APPLICATION_JSON)
        .contentType(APPLICATION_JSON)
        .bodyValue(request)
        .exchange()
        .expectStatus()
        .isBadRequest()
        .expectHeader()
        .contentType(MediaType.APPLICATION_PROBLEM_JSON)
        .expectBody()
        .json(expectedResponse);

    verify(userTaskServices, never()).search(any(UserTaskQuery.class));
  }

  @Test
  void shouldInvalidateUserTasksSearchQueryWithConflictingPagination() {
    // given
    final var request =
        """
            {
                "page": {
                    "searchAfter": ["a"],
                    "searchBefore": ["b"]
                }
            }""";
    final var expectedResponse =
        String.format(
            """
                {
                  "type": "about:blank",
                  "title": "INVALID_ARGUMENT",
                  "status": 400,
                  "detail": "Both searchAfter and searchBefore cannot be set at the same time.",
                  "instance": "%s"
                }""",
            USER_TASKS_SEARCH_URL);
    // when / then
    webClient
        .post()
        .uri(USER_TASKS_SEARCH_URL)
        .accept(APPLICATION_JSON)
        .contentType(APPLICATION_JSON)
        .bodyValue(request)
        .exchange()
        .expectStatus()
        .isBadRequest()
        .expectHeader()
        .contentType(MediaType.APPLICATION_PROBLEM_JSON)
        .expectBody()
        .json(expectedResponse);

    verify(userTaskServices, never()).search(any(UserTaskQuery.class));
  }

  @Test
  public void shouldReturnUserTaskForValidKey() {
    // when and then
    webClient
        .get()
        .uri("/v2/user-tasks/{userTaskKey}", VALID_USER_TASK_KEY)
        .accept(APPLICATION_JSON)
        .exchange()
        .expectStatus()
        .isOk()
        .expectBody()
        .json(USER_TASK_ITEM_JSON);

    // Verify that the service was called with the invalid userTaskKey
    verify(userTaskServices).getByKey(VALID_USER_TASK_KEY);
  }

  @Test
  public void shouldReturn404ForInvalidUserTaskKey() {
    // when and then
    webClient
        .get()
        .uri("/v2/user-tasks/{userTaskKey}", INVALID_USER_TASK_KEY)
        .accept(APPLICATION_JSON)
        .exchange()
        .expectStatus()
        .isNotFound()
        .expectBody()
        .json(
            """
                    {
                      "type": "about:blank",
                      "status": 404,
                      "title": "NOT_FOUND",
                      "detail": "User Task with key 999 not found"
                    }
                """);

    // Verify that the service was called with the invalid userTaskKey
    verify(userTaskServices).getByKey(INVALID_USER_TASK_KEY);
  }

  @Test
  public void shouldReturnFormItemForValidFormKey() throws Exception {
    webClient
        .get()
        .uri("/v2/user-tasks/{userTaskKey}/form", VALID_USER_TASK_KEY)
        .accept(MediaType.APPLICATION_JSON)
        .exchange()
        .expectStatus()
        .isOk()
        .expectBody()
        .json(FORM_ITEM_JSON);

    verify(formServices, times(1)).getByKey(VALID_FORM_KEY);
  }

  @Test
  public void shouldReturn404ForFormInvalidUserTaskKey() throws Exception {
    webClient
        .get()
        .uri("/v2/user-tasks/{userTaskKey}/form", INVALID_USER_TASK_KEY)
        .accept(MediaType.APPLICATION_JSON)
        .exchange()
        .expectStatus()
        .isNotFound()
        .expectBody()
        .json(
            """
            {
              "type": "about:blank",
              "title": "NOT_FOUND",
              "status": 404,
              "detail": "User Task with key 999 not found"
            }
            """);

    verify(formServices, times(0)).getByKey(INVALID_USER_TASK_KEY);
  }

  @Test
  public void shouldReturn500OnUnexpectedException() throws Exception {
    when(formServices.getByKey(VALID_FORM_KEY)).thenThrow(new RuntimeException("Unexpected error"));

    webClient
        .get()
        .uri("/v2/user-tasks/{userTaskKey}/form", VALID_USER_TASK_KEY)
        .accept(MediaType.APPLICATION_JSON)
        .exchange()
        .expectStatus()
        .is5xxServerError()
        .expectBody()
        .json(
            """
            {
              "type": "about:blank",
              "title": "java.lang.RuntimeException",
              "status": 500,
              "detail": "Unexpected error occurred during the request processing: Unexpected error",
              "instance": "/v2/user-tasks/0/form"
            }
            """);
  }
}<|MERGE_RESOLUTION|>--- conflicted
+++ resolved
@@ -43,31 +43,6 @@
 
   private static final String EXPECTED_SEARCH_RESPONSE =
       """
-<<<<<<< HEAD
-      {
-          "items": [
-              {
-                  "tenantIds": "t",
-                  "key": 0,
-                  "processInstanceKey": 1,
-                  "processDefinitionKey": 2,
-                  "elementInstanceKey": 3,
-                  "processDefinitionId": "b",
-                  "state": "s",
-                  "assignee": "a",
-                  "candidateUser": [],
-                  "candidateGroup": [],
-                  "formKey": 0,
-                  "elementId": "e",
-                  "creationDate": "00:00:00.000Z+00:00",
-                  "completionDate": "00:00:00.000Z+00:00",
-                  "dueDate": "00:00:00.000Z+00:00",
-                  "followUpDate": "00:00:00.000Z+00:00",
-                  "externalFormReference": "efr",
-                  "processDefinitionVersion": 1,
-                  "customHeaders": {},
-                  "priority": 50
-=======
           {
               "items": [
                   {
@@ -99,7 +74,6 @@
                   "lastSortValues": [
                       "v"
                   ]
->>>>>>> eafdb4fe
               }
           }""";
 
@@ -141,7 +115,6 @@
         "version": 1
       }
       """;
-
   private static final String USER_TASKS_SEARCH_URL = "/v2/user-tasks/search";
   private static final SearchQueryResult<UserTaskEntity> SEARCH_QUERY_RESULT =
       new Builder<UserTaskEntity>()
