--- conflicted
+++ resolved
@@ -20,14 +20,8 @@
 import io.camunda.security.auth.Authentication;
 import io.camunda.security.entity.Permission;
 import io.camunda.service.AuthorizationServices;
-<<<<<<< HEAD
-import io.camunda.zeebe.gateway.protocol.rest.AuthorizationResponse.OwnerTypeEnum;
-import io.camunda.zeebe.gateway.protocol.rest.AuthorizationResponse.PermissionsEnum;
-import io.camunda.zeebe.gateway.protocol.rest.AuthorizationResponse.ResourceTypeEnum;
-=======
 import io.camunda.zeebe.gateway.protocol.rest.OwnerTypeEnum;
 import io.camunda.zeebe.gateway.protocol.rest.ResourceTypeEnum;
->>>>>>> c2137135
 import io.camunda.zeebe.gateway.rest.RestControllerTest;
 import io.camunda.zeebe.protocol.record.value.PermissionType;
 import java.util.List;
@@ -49,24 +43,6 @@
   static final String EXPECTED_SEARCH_RESPONSE =
       """
           {
-<<<<<<< HEAD
-              "items": [
-                 { "ownerKey": "1",
-                   "ownerType": "USER",
-                   "resourceType": "PROCESS_DEFINITION",
-                   "resourceKey": "2",
-                   "permissions": ["CREATE"]
-                 }
-              ],
-              "page": {
-                  "totalItems": 1,
-                  "firstSortValues": [],
-                  "lastSortValues": [
-                      "v"
-                  ]
-              }
-          }""";
-=======
              "items": [
                {
                  "ownerKey": 1,
@@ -90,7 +66,6 @@
                ]
              }
            }""";
->>>>>>> c2137135
   private static final String AUTHORIZATION_SEARCH_URL = "/v2/authorizations/search";
 
   private static final SearchQueryResult<AuthorizationEntity> SEARCH_QUERY_RESULT =
@@ -99,19 +74,10 @@
           .items(
               List.of(
                   new AuthorizationEntity(
-<<<<<<< HEAD
-                      new Authorization(
-                          "1",
-                          OwnerTypeEnum.USER.getValue(),
-                          "2",
-                          ResourceTypeEnum.PROCESS_DEFINITION.getValue(),
-                          Set.of(PermissionsEnum.CREATE.getValue())))))
-=======
                       "1",
                       OwnerTypeEnum.USER.getValue(),
                       ResourceTypeEnum.PROCESS_DEFINITION.getValue(),
                       List.of(new Permission(PermissionType.CREATE, List.of("2"))))))
->>>>>>> c2137135
           .sortValues(new Object[] {"v"})
           .build();
 
