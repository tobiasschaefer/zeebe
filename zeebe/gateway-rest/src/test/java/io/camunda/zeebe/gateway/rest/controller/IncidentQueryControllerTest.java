--- conflicted
+++ resolved
@@ -39,24 +39,6 @@
 
   static final String EXPECTED_SEARCH_RESPONSE =
       """
-<<<<<<< HEAD
-      {
-          "items": [
-              {
-                  "key": 5,
-                  "processDefinitionKey": 23,
-                  "processDefinitionId": "complexProcess",
-                  "processInstanceKey": 42,
-                  "errorType": "JOB_NO_RETRIES",
-                  "errorMessage": "No retries left.",
-                  "flowNodeId": "flowNodeId",
-                  "flowNodeInstanceKey": 17,
-                  "creationTime": "2024-05-23T23:05:00.000+0000",
-                  "state": "ACTIVE",
-                  "jobKey": 101,
-                  "treePath":"PI_42/FN_flowNodeId/FNI_17",
-                  "tenantId": "tenantId"
-=======
           {
               "items": [
                   {
@@ -81,7 +63,6 @@
                   "lastSortValues": [
                       "v"
                   ]
->>>>>>> eafdb4fe
               }
           }""";
 
@@ -109,24 +90,6 @@
 
   static final String EXPECTED_GET_RESPONSE =
       """
-<<<<<<< HEAD
-    {
-                  "key": 5,
-                  "processDefinitionKey": 23,
-                  "processDefinitionId": "complexProcess",
-                  "processInstanceKey": 42,
-                  "errorType": "JOB_NO_RETRIES",
-                  "errorMessage": "No retries left.",
-                  "flowNodeId": "flowNodeId",
-                  "flowNodeInstanceKey": 17,
-                  "creationTime": "2024-05-23T23:05:00.000+0000",
-                  "state": "ACTIVE",
-                  "jobKey": 101,
-                  "treePath":"PI_42/FN_flowNodeId/FNI_17",
-                  "tenantId": "tenantId"
-              }
-  """;
-=======
             {
                           "key": 5,
                           "processDefinitionKey": 23,
@@ -143,7 +106,6 @@
                           "tenantId": "tenantId"
                       }
           """;
->>>>>>> eafdb4fe
 
   static final IncidentEntity GET_QUERY_RESULT =
       new IncidentEntity(
@@ -219,26 +181,6 @@
     when(incidentServices.search(any(IncidentQuery.class))).thenReturn(SEARCH_QUERY_RESULT);
     final var request =
         """
-<<<<<<< HEAD
-        {
-          "filter":{
-            "key": 5,
-            "processDefinitionKey": 23,
-            "processDefinitionId": "complexProcess",
-            "processInstanceKey": 42,
-            "errorType": "JOB_NO_RETRIES",
-            "errorMessage": "No retries left.",
-            "flowNodeId": "flowNodeId",
-            "flowNodeInstanceKey": 17,
-            "creationTime": "2024-05-23T23:05:00.000+00:00",
-            "state": "ACTIVE",
-            "jobKey": 101,
-            "treePath":"PI_42/FN_flowNodeId/FNI_17",
-            "tenantId": "tenantId"
-          }
-        }
-        """;
-=======
             {
               "filter":{
                 "key": 5,
@@ -257,7 +199,6 @@
               }
             }
             """;
->>>>>>> eafdb4fe
 
     // when / then
     webClient
