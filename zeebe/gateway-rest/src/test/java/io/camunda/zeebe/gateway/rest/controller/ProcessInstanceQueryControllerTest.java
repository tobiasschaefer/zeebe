--- conflicted
+++ resolved
@@ -58,28 +58,6 @@
   private static final String PROCESS_INSTANCE_ENTITY_JSON =
       """
             {
-<<<<<<< HEAD
-              "key": 123,
-              "processDefinitionName": "Demo Process",
-              "processDefinitionVersion": 5,
-              "bpmnProcessId": "demoProcess",
-              "parentKey": 555,
-              "parentFlowNodeInstanceKey": 789,
-              "startDate": "2024-01-01T00:00:00Z",
-              "state": "ACTIVE",
-              "incident": false,
-              "hasActiveOperation": false,
-              "processDefinitionKey": 777,
-              "tenantId": "default"
-            }
-          ],
-          "page": {
-              "totalItems": 1,
-              "firstSortValues": [],
-              "lastSortValues": [
-                  "v"
-              ]
-=======
             "processInstanceKey": 123,
             "processDefinitionId": "demoProcess",
             "processDefinitionName": "Demo Process",
@@ -94,7 +72,6 @@
             "state": "ACTIVE",
             "incident": false,
             "tenantId": "tenant"
->>>>>>> eafdb4fe
           }
           """;
 
