/*
 * Copyright Camunda Services GmbH and/or licensed to Camunda Services GmbH under
 * one or more contributor license agreements. See the NOTICE file distributed
 * with this work for additional information regarding copyright ownership.
 * Licensed under the Camunda License 1.0. You may not use this file
 * except in compliance with the Camunda License 1.0.
 */
package io.camunda.zeebe.gateway.rest.controller;

import static org.assertj.core.api.Assertions.assertThat;
import static org.mockito.ArgumentMatchers.any;
import static org.mockito.Mockito.verify;
import static org.mockito.Mockito.when;

import io.camunda.search.security.auth.Authentication;
import io.camunda.service.ProcessInstanceServices;
import io.camunda.service.ProcessInstanceServices.ProcessInstanceCancelRequest;
import io.camunda.service.ProcessInstanceServices.ProcessInstanceCreateRequest;
import io.camunda.service.ProcessInstanceServices.ProcessInstanceMigrateRequest;
import io.camunda.service.ProcessInstanceServices.ProcessInstanceModifyRequest;
<<<<<<< HEAD
import io.camunda.service.security.auth.Authentication;
=======
>>>>>>> eafdb4fe
import io.camunda.zeebe.gateway.impl.configuration.MultiTenancyCfg;
import io.camunda.zeebe.gateway.rest.RestControllerTest;
import io.camunda.zeebe.protocol.impl.record.value.processinstance.ProcessInstanceCreationRecord;
import io.camunda.zeebe.protocol.impl.record.value.processinstance.ProcessInstanceMigrationRecord;
import io.camunda.zeebe.protocol.impl.record.value.processinstance.ProcessInstanceModificationRecord;
import io.camunda.zeebe.protocol.impl.record.value.processinstance.ProcessInstanceRecord;
import io.camunda.zeebe.protocol.impl.record.value.processinstance.ProcessInstanceResultRecord;
import java.util.concurrent.CompletableFuture;
import org.junit.jupiter.api.BeforeEach;
import org.junit.jupiter.api.Test;
import org.mockito.ArgumentCaptor;
import org.mockito.Captor;
import org.mockito.Mockito;
import org.springframework.boot.test.autoconfigure.web.servlet.WebMvcTest;
import org.springframework.boot.test.mock.mockito.MockBean;
import org.springframework.http.MediaType;
import org.springframework.test.web.reactive.server.WebTestClient.ResponseSpec;

@WebMvcTest(value = ProcessInstanceController.class)
public class ProcessInstanceControllerTest extends RestControllerTest {

  static final String EXPECTED_START_RESPONSE =
      """
<<<<<<< HEAD
      {
         "processDefinitionKey":123,
         "processDefinitionId":"bpmnProcessId",
         "processDefinitionVersion":-1,
         "processInstanceKey":123,
         "tenantId":"tenantId"
      }""";
=======
          {
             "processDefinitionKey":123,
             "processDefinitionId":"bpmnProcessId",
             "processDefinitionVersion":-1,
             "processInstanceKey":123,
             "tenantId":"tenantId"
          }""";
>>>>>>> eafdb4fe
  static final String PROCESS_INSTANCES_START_URL = "/v2/process-instances";
  static final String CANCEL_PROCESS_URL = PROCESS_INSTANCES_START_URL + "/%s/cancellation";
  static final String MIGRATE_PROCESS_URL = PROCESS_INSTANCES_START_URL + "/%s/migration";
  static final String MODIFY_PROCESS_URL = PROCESS_INSTANCES_START_URL + "/%s/modification";

  @Captor ArgumentCaptor<ProcessInstanceCreateRequest> createRequestCaptor;
  @Captor ArgumentCaptor<ProcessInstanceCancelRequest> cancelRequestCaptor;
  @Captor ArgumentCaptor<ProcessInstanceMigrateRequest> migrateRequestCaptor;
  @Captor ArgumentCaptor<ProcessInstanceModifyRequest> modifyRequestCaptor;
  @MockBean ProcessInstanceServices processInstanceServices;
  @MockBean MultiTenancyCfg multiTenancyCfg;

  @BeforeEach
  void setupServices() {
    when(processInstanceServices.withAuthentication(any(Authentication.class)))
        .thenReturn(processInstanceServices);
  }

  @Test
  void shouldCreateProcessInstancesWithProcessDefinitionKey() {
    // given
    when(multiTenancyCfg.isEnabled()).thenReturn(true);
    final var mockResponse =
        new ProcessInstanceCreationRecord()
            .setProcessDefinitionKey(123L)
            .setBpmnProcessId("bpmnProcessId")
            .setProcessInstanceKey(123L)
            .setTenantId("tenantId");

    when(processInstanceServices.createProcessInstance(any(ProcessInstanceCreateRequest.class)))
        .thenReturn(CompletableFuture.completedFuture(mockResponse));

    final var request =
        """
<<<<<<< HEAD
        {
            "processDefinitionKey": 123,
            "tenantId": "tenantId"
        }""";
=======
            {
                "processDefinitionKey": 123,
                "tenantId": "tenantId"
            }""";
>>>>>>> eafdb4fe

    // when / then
    final ResponseSpec response =
        withMultiTenancy(
            "tenantId",
            client ->
                client
                    .post()
                    .uri(PROCESS_INSTANCES_START_URL)
                    .accept(MediaType.APPLICATION_JSON)
                    .contentType(MediaType.APPLICATION_JSON)
                    .bodyValue(request)
                    .exchange()
                    .expectStatus()
                    .isOk());

    response
        .expectHeader()
        .contentType(MediaType.APPLICATION_JSON)
        .expectBody()
        .json(EXPECTED_START_RESPONSE);

    verify(processInstanceServices).createProcessInstance(createRequestCaptor.capture());
    final var capturedRequest = createRequestCaptor.getValue();
    assertThat(capturedRequest.processDefinitionKey()).isEqualTo(123L);
    assertThat(capturedRequest.tenantId()).isEqualTo("tenantId");
  }

  @Test
  void shouldCreateProcessInstancesWithoutTenantId() {
    // given
    final var mockResponse =
        new ProcessInstanceCreationRecord()
            .setProcessDefinitionKey(123L)
            .setBpmnProcessId("bpmnProcessId")
            .setProcessInstanceKey(123L)
            .setTenantId("<default>");

    when(processInstanceServices.createProcessInstance(any(ProcessInstanceCreateRequest.class)))
        .thenReturn(CompletableFuture.completedFuture(mockResponse));

    final var request =
        """
<<<<<<< HEAD
        {
            "processDefinitionKey": 123
        }""";
=======
            {
                "processDefinitionKey": 123
            }""";
>>>>>>> eafdb4fe

    // when / then
    webClient
        .post()
        .uri(PROCESS_INSTANCES_START_URL)
        .accept(MediaType.APPLICATION_JSON)
        .contentType(MediaType.APPLICATION_JSON)
        .bodyValue(request)
        .exchange()
        .expectStatus()
        .isOk()
        .expectHeader()
        .contentType(MediaType.APPLICATION_JSON)
        .expectBody()
        .json(
            """
<<<<<<< HEAD
{
   "processDefinitionKey":123,
   "processDefinitionId":"bpmnProcessId",
   "processDefinitionVersion":-1,
   "processInstanceKey":123,
   "tenantId":"<default>"
}""");
=======
                {
                   "processDefinitionKey":123,
                   "processDefinitionId":"bpmnProcessId",
                   "processDefinitionVersion":-1,
                   "processInstanceKey":123,
                   "tenantId":"<default>"
                }""");
>>>>>>> eafdb4fe

    verify(processInstanceServices).createProcessInstance(createRequestCaptor.capture());
    final var capturedRequest = createRequestCaptor.getValue();
    assertThat(capturedRequest.processDefinitionKey()).isEqualTo(123L);
    assertThat(capturedRequest.tenantId()).isEqualTo("<default>");
  }

  @Test
  void shouldCreateProcessInstancesWithBpmnProcessIdAndVersion() {
    // given
    when(multiTenancyCfg.isEnabled()).thenReturn(true);
    final var mockResponse =
        new ProcessInstanceCreationRecord()
            .setProcessDefinitionKey(123L)
            .setBpmnProcessId("bpmnProcessId")
            .setProcessInstanceKey(123L)
            .setTenantId("tenantId");

    when(processInstanceServices.createProcessInstance(any(ProcessInstanceCreateRequest.class)))
        .thenReturn(CompletableFuture.completedFuture(mockResponse));

    final var request =
        """
<<<<<<< HEAD
        {
            "processDefinitionId": "bpmnProcessId",
            "processDefinitionVersion": 1,
            "tenantId": "tenantId"
        }""";
=======
            {
                "processDefinitionId": "bpmnProcessId",
                "processDefinitionVersion": 1,
                "tenantId": "tenantId"
            }""";
>>>>>>> eafdb4fe

    // when / then
    final ResponseSpec response =
        withMultiTenancy(
            "tenantId",
            client ->
                client
                    .post()
                    .uri(PROCESS_INSTANCES_START_URL)
                    .accept(MediaType.APPLICATION_JSON)
                    .contentType(MediaType.APPLICATION_JSON)
                    .bodyValue(request)
                    .exchange()
                    .expectStatus()
                    .isOk());

    response
        .expectHeader()
        .contentType(MediaType.APPLICATION_JSON)
        .expectBody()
        .json(EXPECTED_START_RESPONSE);

    verify(processInstanceServices).createProcessInstance(createRequestCaptor.capture());
    final var capturedRequest = createRequestCaptor.getValue();
    assertThat(capturedRequest.bpmnProcessId()).isEqualTo("bpmnProcessId");
    assertThat(capturedRequest.version()).isEqualTo(1);
  }

  @Test
  void shouldCreateProcessInstancesWithBpmnProcessIdWithoutVersion() {
    // given
    when(multiTenancyCfg.isEnabled()).thenReturn(true);
    final var mockResponse =
        new ProcessInstanceCreationRecord()
            .setProcessDefinitionKey(123L)
            .setBpmnProcessId("bpmnProcessId")
            .setProcessInstanceKey(123L)
            .setTenantId("tenantId");

    when(processInstanceServices.createProcessInstance(any(ProcessInstanceCreateRequest.class)))
        .thenReturn(CompletableFuture.completedFuture(mockResponse));

    final var request =
        """
<<<<<<< HEAD
        {
            "processDefinitionId": "bpmnProcessId",
            "tenantId": "tenantId"
        }""";
=======
            {
                "processDefinitionId": "bpmnProcessId",
                "tenantId": "tenantId"
            }""";
>>>>>>> eafdb4fe

    // when / then
    final ResponseSpec response =
        withMultiTenancy(
            "tenantId",
            client ->
                client
                    .post()
                    .uri(PROCESS_INSTANCES_START_URL)
                    .accept(MediaType.APPLICATION_JSON)
                    .contentType(MediaType.APPLICATION_JSON)
                    .bodyValue(request)
                    .exchange()
                    .expectStatus()
                    .isOk());

    response
        .expectHeader()
        .contentType(MediaType.APPLICATION_JSON)
        .expectBody()
        .json(EXPECTED_START_RESPONSE);

    verify(processInstanceServices).createProcessInstance(createRequestCaptor.capture());
    final var capturedRequest = createRequestCaptor.getValue();
    assertThat(capturedRequest.bpmnProcessId()).isEqualTo("bpmnProcessId");
    assertThat(capturedRequest.version()).isEqualTo(-1);
  }

  @Test
  void shouldCreateProcessInstancesWithResultWithProcessDefinitionKey() {
    // given
    when(multiTenancyCfg.isEnabled()).thenReturn(true);
    final var mockResponse =
        new ProcessInstanceResultRecord()
            .setProcessDefinitionKey(123L)
            .setBpmnProcessId("bpmnProcessId")
            .setProcessInstanceKey(123L)
            .setTenantId("tenantId");

    when(processInstanceServices.createProcessInstanceWithResult(
            any(ProcessInstanceCreateRequest.class)))
        .thenReturn(CompletableFuture.completedFuture(mockResponse));

    final var request =
        """
<<<<<<< HEAD
        {
            "processDefinitionKey": 123,
            "awaitCompletion": true,
            "tenantId": "tenantId"
        }""";
=======
            {
                "processDefinitionKey": 123,
                "awaitCompletion": true,
                "tenantId": "tenantId"
            }""";
>>>>>>> eafdb4fe

    // when / then
    final ResponseSpec response =
        withMultiTenancy(
            "tenantId",
            client ->
                client
                    .post()
                    .uri(PROCESS_INSTANCES_START_URL)
                    .accept(MediaType.APPLICATION_JSON)
                    .contentType(MediaType.APPLICATION_JSON)
                    .bodyValue(request)
                    .exchange()
                    .expectStatus()
                    .isOk());

    response
        .expectHeader()
        .contentType(MediaType.APPLICATION_JSON)
        .expectBody()
        .json(EXPECTED_START_RESPONSE);

    verify(processInstanceServices).createProcessInstanceWithResult(createRequestCaptor.capture());
    final var capturedRequest = createRequestCaptor.getValue();
    assertThat(capturedRequest.processDefinitionKey()).isEqualTo(123L);
    assertThat(capturedRequest.awaitCompletion()).isTrue();
  }

  @Test
  void shouldCreateProcessInstancesWithResultWithBpmnProcessIdAndVersion() {
    // given
    when(multiTenancyCfg.isEnabled()).thenReturn(true);
    final var mockResponse =
        new ProcessInstanceResultRecord()
            .setProcessDefinitionKey(123L)
            .setBpmnProcessId("bpmnProcessId")
            .setProcessInstanceKey(123L)
            .setTenantId("tenantId");

    when(processInstanceServices.createProcessInstanceWithResult(
            any(ProcessInstanceCreateRequest.class)))
        .thenReturn(CompletableFuture.completedFuture(mockResponse));

    final var request =
        """
<<<<<<< HEAD
        {
            "processDefinitionId": "bpmnProcessId",
            "processDefinitionVersion": 1,
            "awaitCompletion": true,
            "tenantId": "tenantId"
        }""";
=======
            {
                "processDefinitionId": "bpmnProcessId",
                "processDefinitionVersion": 1,
                "awaitCompletion": true,
                "tenantId": "tenantId"
            }""";
>>>>>>> eafdb4fe

    // when / then
    final ResponseSpec response =
        withMultiTenancy(
            "tenantId",
            client ->
                client
                    .post()
                    .uri(PROCESS_INSTANCES_START_URL)
                    .accept(MediaType.APPLICATION_JSON)
                    .contentType(MediaType.APPLICATION_JSON)
                    .bodyValue(request)
                    .exchange()
                    .expectStatus()
                    .isOk());

    response
        .expectHeader()
        .contentType(MediaType.APPLICATION_JSON)
        .expectBody()
        .json(EXPECTED_START_RESPONSE);

    verify(processInstanceServices).createProcessInstanceWithResult(createRequestCaptor.capture());
    final var capturedRequest = createRequestCaptor.getValue();
    assertThat(capturedRequest.bpmnProcessId()).isEqualTo("bpmnProcessId");
    assertThat(capturedRequest.version()).isEqualTo(1);
  }

  @Test
  void shouldCreateProcessInstancesWithResultWithBpmnProcessIdWithoutVersion() {
    // given
    when(multiTenancyCfg.isEnabled()).thenReturn(true);
    final var mockResponse =
        new ProcessInstanceResultRecord()
            .setProcessDefinitionKey(123L)
            .setBpmnProcessId("bpmnProcessId")
            .setProcessInstanceKey(123L)
            .setTenantId("tenantId");

    when(processInstanceServices.createProcessInstanceWithResult(
            any(ProcessInstanceCreateRequest.class)))
        .thenReturn(CompletableFuture.completedFuture(mockResponse));

    final var request =
        """
<<<<<<< HEAD
        {
            "processDefinitionId": "bpmnProcessId",
            "awaitCompletion": true,
            "tenantId": "tenantId"
        }""";
=======
            {
                "processDefinitionId": "bpmnProcessId",
                "awaitCompletion": true,
                "tenantId": "tenantId"
            }""";
>>>>>>> eafdb4fe

    // when / then
    final ResponseSpec response =
        withMultiTenancy(
            "tenantId",
            client ->
                client
                    .post()
                    .uri(PROCESS_INSTANCES_START_URL)
                    .accept(MediaType.APPLICATION_JSON)
                    .contentType(MediaType.APPLICATION_JSON)
                    .bodyValue(request)
                    .exchange()
                    .expectStatus()
                    .isOk());

    response
        .expectHeader()
        .contentType(MediaType.APPLICATION_JSON)
        .expectBody()
        .json(EXPECTED_START_RESPONSE);

    verify(processInstanceServices).createProcessInstanceWithResult(createRequestCaptor.capture());
    final var capturedRequest = createRequestCaptor.getValue();
    assertThat(capturedRequest.bpmnProcessId()).isEqualTo("bpmnProcessId");
    assertThat(capturedRequest.version()).isEqualTo(-1);
  }

  @Test
  void shouldRejectCreateProcessInstancesIfNoBpmnProcessIdOrProcessDefinitionKeyAreProvided() {
    // given
    final var request =
        """
            {
                "version": 1,
                "awaitCompletion": true
            }""";

    final var expectedBody =
        """
<<<<<<< HEAD
        {
            "type":"about:blank",
            "title":"INVALID_ARGUMENT",
            "status":400,
            "detail":"At least one of [processDefinitionId, processDefinitionKey] is required.",
            "instance":"/v2/process-instances"
         }""";
=======
            {
                "type":"about:blank",
                "title":"INVALID_ARGUMENT",
                "status":400,
                "detail":"At least one of [processDefinitionId, processDefinitionKey] is required.",
                "instance":"/v2/process-instances"
             }""";
>>>>>>> eafdb4fe

    // when / then
    webClient
        .post()
        .uri(PROCESS_INSTANCES_START_URL)
        .accept(MediaType.APPLICATION_JSON)
        .contentType(MediaType.APPLICATION_JSON)
        .bodyValue(request)
        .exchange()
        .expectStatus()
        .isBadRequest()
        .expectHeader()
        .contentType(MediaType.APPLICATION_PROBLEM_JSON)
        .expectBody()
        .json(expectedBody);
  }

  @Test
  void shouldRejectCreateProcessInstancesIfBothBpmnProcessIdOrProcessDefinitionKeyAreProvided() {
    // given
    final var request =
        """
<<<<<<< HEAD
        {
            "processDefinitionId": "bpmnProcessId",
            "processDefinitionKey": 123,
            "version": 1
        }""";

    final var expectedBody =
        """
        {
            "type":"about:blank",
            "title":"INVALID_ARGUMENT",
            "status":400,
            "detail":"Only one of [processDefinitionId, processDefinitionKey] is allowed.",
            "instance":"/v2/process-instances"
         }""";
=======
            {
                "processDefinitionId": "bpmnProcessId",
                "processDefinitionKey": 123,
                "version": 1
            }""";

    final var expectedBody =
        """
            {
                "type":"about:blank",
                "title":"INVALID_ARGUMENT",
                "status":400,
                "detail":"Only one of [processDefinitionId, processDefinitionKey] is allowed.",
                "instance":"/v2/process-instances"
             }""";
>>>>>>> eafdb4fe

    // when / then
    webClient
        .post()
        .uri(PROCESS_INSTANCES_START_URL)
        .accept(MediaType.APPLICATION_JSON)
        .contentType(MediaType.APPLICATION_JSON)
        .bodyValue(request)
        .exchange()
        .expectStatus()
        .isBadRequest()
        .expectHeader()
        .contentType(MediaType.APPLICATION_PROBLEM_JSON)
        .expectBody()
        .json(expectedBody);
  }

  @Test
  void shouldRejectCreateProcessInstancesIfOperationReferenceIsNotValid() {
    // given
    final var request =
        """
<<<<<<< HEAD
        {
            "processDefinitionId": "bpmnProcessId",
            "operationReference": -1
        }""";
=======
            {
                "processDefinitionId": "bpmnProcessId",
                "operationReference": -1
            }""";
>>>>>>> eafdb4fe

    final var expectedBody =
        """
            {
                "type":"about:blank",
                "title":"INVALID_ARGUMENT",
                "status":400,
                "detail":"The value for operationReference is '-1' but must be > 0.",
                "instance":"/v2/process-instances"
             }""";

    // when / then
    webClient
        .post()
        .uri(PROCESS_INSTANCES_START_URL)
        .accept(MediaType.APPLICATION_JSON)
        .contentType(MediaType.APPLICATION_JSON)
        .bodyValue(request)
        .exchange()
        .expectStatus()
        .isBadRequest()
        .expectHeader()
        .contentType(MediaType.APPLICATION_PROBLEM_JSON)
        .expectBody()
        .json(expectedBody);
  }

  @Test
  void shouldCancelProcessInstance() {
    // given
    when(processInstanceServices.cancelProcessInstance(any(ProcessInstanceCancelRequest.class)))
        .thenReturn(CompletableFuture.completedFuture(new ProcessInstanceRecord()));

    final var request =
        """
            {
              "operationReference": 123
            }""";

    // when/then
    webClient
        .post()
        .uri(CANCEL_PROCESS_URL.formatted("1"))
        .accept(MediaType.APPLICATION_JSON)
        .contentType(MediaType.APPLICATION_JSON)
        .bodyValue(request)
        .exchange()
        .expectStatus()
        .isNoContent();

    Mockito.verify(processInstanceServices).cancelProcessInstance(cancelRequestCaptor.capture());
    final var capturedRequest = cancelRequestCaptor.getValue();
    assertThat(capturedRequest.processInstanceKey()).isEqualTo(1);
    assertThat(capturedRequest.operationReference()).isEqualTo(123L);
  }

  @Test
  void shouldCancelProcessInstanceWithNoBody() {
    // given
    when(processInstanceServices.cancelProcessInstance(any(ProcessInstanceCancelRequest.class)))
        .thenReturn(CompletableFuture.completedFuture(new ProcessInstanceRecord()));

    // when/then
    webClient
        .post()
        .uri(CANCEL_PROCESS_URL.formatted("1"))
        .accept(MediaType.APPLICATION_JSON)
        .contentType(MediaType.APPLICATION_JSON)
        .exchange()
        .expectStatus()
        .isNoContent();

    Mockito.verify(processInstanceServices).cancelProcessInstance(cancelRequestCaptor.capture());
    final var capturedRequest = cancelRequestCaptor.getValue();
    assertThat(capturedRequest.processInstanceKey()).isEqualTo(1);
    assertThat(capturedRequest.operationReference()).isNull();
  }

  @Test
  void shouldDeleteResourceWithEmptyBody() {
    // given
    when(processInstanceServices.cancelProcessInstance(any(ProcessInstanceCancelRequest.class)))
        .thenReturn(CompletableFuture.completedFuture(new ProcessInstanceRecord()));

    final var request =
        """
            {}""";

    // when/then
    webClient
        .post()
        .uri(CANCEL_PROCESS_URL.formatted("1"))
        .accept(MediaType.APPLICATION_JSON)
        .contentType(MediaType.APPLICATION_JSON)
        .bodyValue(request)
        .exchange()
        .expectStatus()
        .isNoContent();

    Mockito.verify(processInstanceServices).cancelProcessInstance(cancelRequestCaptor.capture());
    final var capturedRequest = cancelRequestCaptor.getValue();
    assertThat(capturedRequest.processInstanceKey()).isEqualTo(1);
    assertThat(capturedRequest.operationReference()).isNull();
  }

  @Test
  void shouldRejectCancelProcessInstanceWithOperationReferenceNotValid() {
    // given
    final var request =
        """
            {
              "operationReference": -123
            }""";

    final var expectedBody =
        """
            {
                "type":"about:blank",
                "title":"INVALID_ARGUMENT",
                "status":400,
                "detail":"The value for operationReference is '-123' but must be > 0.",
                "instance":"/v2/process-instances/1/cancellation"
             }""";

    // when / then
    webClient
        .post()
        .uri(CANCEL_PROCESS_URL.formatted("1"))
        .accept(MediaType.APPLICATION_JSON)
        .contentType(MediaType.APPLICATION_JSON)
        .bodyValue(request)
        .exchange()
        .expectStatus()
        .isBadRequest()
        .expectHeader()
        .contentType(MediaType.APPLICATION_PROBLEM_JSON)
        .expectBody()
        .json(expectedBody);
  }

  @Test
  void shouldMigrateProcessInstance() {
    // given
    when(processInstanceServices.migrateProcessInstance(any(ProcessInstanceMigrateRequest.class)))
        .thenReturn(CompletableFuture.completedFuture(new ProcessInstanceMigrationRecord()));

    final var request =
        """
            {
              "targetProcessDefinitionKey": 123456,
              "mappingInstructions": [
                {
                  "sourceElementId": "sourceElementId1",
                  "targetElementId": "targetElementId1"
                },
                {
                  "sourceElementId": "sourceElementId2",
                  "targetElementId": "targetElementId2"
                }
              ],
              "operationReference": 123
            }""";

    // when/then
    webClient
        .post()
        .uri(MIGRATE_PROCESS_URL.formatted("1"))
        .accept(MediaType.APPLICATION_JSON)
        .contentType(MediaType.APPLICATION_JSON)
        .bodyValue(request)
        .exchange()
        .expectStatus()
        .isNoContent();

    Mockito.verify(processInstanceServices).migrateProcessInstance(migrateRequestCaptor.capture());
    final var capturedRequest = migrateRequestCaptor.getValue();
    assertThat(capturedRequest.processInstanceKey()).isEqualTo(1);
    assertThat(capturedRequest.targetProcessDefinitionKey()).isEqualTo(123456);
    assertThat(capturedRequest.mappingInstructions()).isNotEmpty();
    assertThat(capturedRequest.mappingInstructions().size()).isEqualTo(2);
    assertThat(capturedRequest.operationReference()).isEqualTo(123L);
  }

  @Test
  void shouldRejectMigrateProcessInstanceWithTargetProcessDefinitionKey() {
    // given
    final var request =
        """
            {
              "mappingInstructions": [
                {
                  "sourceElementId": "sourceElementId1",
                  "targetElementId": "targetElementId1"
                },
                {
                  "sourceElementId": "sourceElementId2",
                  "targetElementId": "targetElementId2"
                }
              ],
              "operationReference": 123
            }""";

    final var expectedBody =
        """
            {
                "type":"about:blank",
                "title":"INVALID_ARGUMENT",
                "status":400,
                "detail":"No targetProcessDefinitionKey provided.",
                "instance":"/v2/process-instances/1/migration"
             }""";

    // when / then
    webClient
        .post()
        .uri(MIGRATE_PROCESS_URL.formatted("1"))
        .accept(MediaType.APPLICATION_JSON)
        .contentType(MediaType.APPLICATION_JSON)
        .bodyValue(request)
        .exchange()
        .expectStatus()
        .isBadRequest()
        .expectHeader()
        .contentType(MediaType.APPLICATION_PROBLEM_JSON)
        .expectBody()
        .json(expectedBody);
  }

  @Test
  void shouldRejectMigrateProcessInstanceWithMappingInstructionsNull() {
    // given
    final var request =
        """
            {
              "targetProcessDefinitionKey": 123456,
              "operationReference": 123
            }""";

    final var expectedBody =
        """
            {
                "type":"about:blank",
                "title":"INVALID_ARGUMENT",
                "status":400,
                "detail":"No mappingInstructions provided.",
                "instance":"/v2/process-instances/1/migration"
             }""";

    // when / then
    webClient
        .post()
        .uri(MIGRATE_PROCESS_URL.formatted("1"))
        .accept(MediaType.APPLICATION_JSON)
        .contentType(MediaType.APPLICATION_JSON)
        .bodyValue(request)
        .exchange()
        .expectStatus()
        .isBadRequest()
        .expectHeader()
        .contentType(MediaType.APPLICATION_PROBLEM_JSON)
        .expectBody()
        .json(expectedBody);
  }

  @Test
  void shouldRejectMigrateProcessInstanceWithMappingInstructionsEmpty() {
    // given
    final var request =
        """
            {
              "targetProcessDefinitionKey": 123456,
              "mappingInstructions": [],
              "operationReference": 123
            }""";

    final var expectedBody =
        """
            {
                "type":"about:blank",
                "title":"INVALID_ARGUMENT",
                "status":400,
                "detail":"No mappingInstructions provided.",
                "instance":"/v2/process-instances/1/migration"
             }""";

    // when / then
    webClient
        .post()
        .uri(MIGRATE_PROCESS_URL.formatted("1"))
        .accept(MediaType.APPLICATION_JSON)
        .contentType(MediaType.APPLICATION_JSON)
        .bodyValue(request)
        .exchange()
        .expectStatus()
        .isBadRequest()
        .expectHeader()
        .contentType(MediaType.APPLICATION_PROBLEM_JSON)
        .expectBody()
        .json(expectedBody);
  }

  @Test
  void shouldRejectMigrateProcessInstanceWithMappingInstructionsNotValid() {
    // given
    final var request =
        """
            {
              "targetProcessDefinitionKey": 123456,
              "mappingInstructions": [
                {
                  "sourceElementId": "sourceElementId1",
                  "targetElementId": "targetElementId1"
                },
                {
                  "sourceElementId": "sourceElementId2"
                }
              ],
              "operationReference": 123
            }""";

    final var expectedBody =
        """
            {
                "type":"about:blank",
                "title":"INVALID_ARGUMENT",
                "status":400,
                "detail":"All [sourceElementId, targetElementId] are required.",
                "instance":"/v2/process-instances/1/migration"
             }""";

    // when / then
    webClient
        .post()
        .uri(MIGRATE_PROCESS_URL.formatted("1"))
        .accept(MediaType.APPLICATION_JSON)
        .contentType(MediaType.APPLICATION_JSON)
        .bodyValue(request)
        .exchange()
        .expectStatus()
        .isBadRequest()
        .expectHeader()
        .contentType(MediaType.APPLICATION_PROBLEM_JSON)
        .expectBody()
        .json(expectedBody);
  }

  @Test
  void shouldRejectMigrateProcessInstanceWithOperationReferenceNotValid() {
    // given
    final var request =
        """
            {
              "targetProcessDefinitionKey": 123456,
              "mappingInstructions": [
                {
                  "sourceElementId": "sourceElementId1",
                  "targetElementId": "targetElementId1"
                },
                {
                  "sourceElementId": "sourceElementId2",
                  "targetElementId": "targetElementId2"
                }
              ],
              "operationReference": -123
            }""";

    final var expectedBody =
        """
            {
                "type":"about:blank",
                "title":"INVALID_ARGUMENT",
                "status":400,
                "detail":"The value for operationReference is '-123' but must be > 0.",
                "instance":"/v2/process-instances/1/migration"
             }""";

    // when / then
    webClient
        .post()
        .uri(MIGRATE_PROCESS_URL.formatted("1"))
        .accept(MediaType.APPLICATION_JSON)
        .contentType(MediaType.APPLICATION_JSON)
        .bodyValue(request)
        .exchange()
        .expectStatus()
        .isBadRequest()
        .expectHeader()
        .contentType(MediaType.APPLICATION_PROBLEM_JSON)
        .expectBody()
        .json(expectedBody);
  }

  @Test
  void shouldModifyProcessInstance() {
    // given
    when(processInstanceServices.modifyProcessInstance(any(ProcessInstanceModifyRequest.class)))
        .thenReturn(CompletableFuture.completedFuture(new ProcessInstanceModificationRecord()));

    final var request =
        """
            {
              "activateInstructions": [
                {
                  "elementId": "elementId",
                  "variableInstructions": [
                    {
                      "variables": {
                        "foo": "bar"
                      }
                    }
                  ],
                  "ancestorElementInstanceKey": 123456
                },
                {
                  "elementId": "elementId2",
                  "ancestorElementInstanceKey": 654321
                }
              ],
              "terminateInstructions": [
                {
                  "elementInstanceKey": 123456
                },
                {
                  "elementInstanceKey": 654321
                }
              ],
              "operationReference": 123
            }""";

    // when/then
    webClient
        .post()
        .uri(MODIFY_PROCESS_URL.formatted("1"))
        .accept(MediaType.APPLICATION_JSON)
        .contentType(MediaType.APPLICATION_JSON)
        .bodyValue(request)
        .exchange()
        .expectStatus()
        .isNoContent();

    Mockito.verify(processInstanceServices).modifyProcessInstance(modifyRequestCaptor.capture());
    final var capturedRequest = modifyRequestCaptor.getValue();
    assertThat(capturedRequest.processInstanceKey()).isEqualTo(1);
    assertThat(capturedRequest.activateInstructions()).isNotEmpty();
    assertThat(capturedRequest.activateInstructions().size()).isEqualTo(2);
    assertThat(capturedRequest.terminateInstructions()).isNotEmpty();
    assertThat(capturedRequest.terminateInstructions().size()).isEqualTo(2);
    assertThat(capturedRequest.operationReference()).isEqualTo(123L);
  }

  @Test
  void shouldModifyProcessInstanceWithoutActivateInstructions() {
    // given
    when(processInstanceServices.modifyProcessInstance(any(ProcessInstanceModifyRequest.class)))
        .thenReturn(CompletableFuture.completedFuture(new ProcessInstanceModificationRecord()));

    final var request =
        """
            {
              "terminateInstructions": [
                {
                  "elementInstanceKey": 123456
                },
                {
                  "elementInstanceKey": 654321
                }
              ],
              "operationReference": 123
            }""";

    // when/then
    webClient
        .post()
        .uri(MODIFY_PROCESS_URL.formatted("1"))
        .accept(MediaType.APPLICATION_JSON)
        .contentType(MediaType.APPLICATION_JSON)
        .bodyValue(request)
        .exchange()
        .expectStatus()
        .isNoContent();

    Mockito.verify(processInstanceServices).modifyProcessInstance(modifyRequestCaptor.capture());
    final var capturedRequest = modifyRequestCaptor.getValue();
    assertThat(capturedRequest.processInstanceKey()).isEqualTo(1);
    assertThat(capturedRequest.activateInstructions()).isEmpty();
    assertThat(capturedRequest.terminateInstructions()).hasSize(2);
    assertThat(capturedRequest.operationReference()).isEqualTo(123L);
  }

  @Test
  void shouldModifyProcessInstanceWithoutTerminateInstructions() {
    // given
    when(processInstanceServices.modifyProcessInstance(any(ProcessInstanceModifyRequest.class)))
        .thenReturn(CompletableFuture.completedFuture(new ProcessInstanceModificationRecord()));

    final var request =
        """
            {
              "activateInstructions": [
                {
                  "elementId": "elementId",
                  "variableInstructions": [
                    {
                      "variables": {
                        "foo": "bar"
                      }
                    }
                  ],
                  "ancestorElementInstanceKey": 123456
                },
                {
                  "elementId": "elementId2",
                  "ancestorElementInstanceKey": 654321
                }
              ],
              "operationReference": 123
            }""";

    // when/then
    webClient
        .post()
        .uri(MODIFY_PROCESS_URL.formatted("1"))
        .accept(MediaType.APPLICATION_JSON)
        .contentType(MediaType.APPLICATION_JSON)
        .bodyValue(request)
        .exchange()
        .expectStatus()
        .isNoContent();

    Mockito.verify(processInstanceServices).modifyProcessInstance(modifyRequestCaptor.capture());
    final var capturedRequest = modifyRequestCaptor.getValue();
    assertThat(capturedRequest.processInstanceKey()).isEqualTo(1);
    assertThat(capturedRequest.activateInstructions()).hasSize(2);
    assertThat(capturedRequest.terminateInstructions()).isEmpty();
    assertThat(capturedRequest.operationReference()).isEqualTo(123L);
  }

  @Test
  void shouldModifyProcessInstanceWithActivateInstructionsNoAncestorKey() {
    // given
    when(processInstanceServices.modifyProcessInstance(any(ProcessInstanceModifyRequest.class)))
        .thenReturn(CompletableFuture.completedFuture(new ProcessInstanceModificationRecord()));

    final var request =
        """
            {
              "activateInstructions": [
                {
                  "elementId": "elementId"
                },
                {
                  "elementId": "elementId2"
                }
              ],
              "terminateInstructions": [
                {
                  "elementInstanceKey": 123456
                },
                {
                  "elementInstanceKey": 654321
                }
              ],
              "operationReference": 123
            }""";

    // when/then
    webClient
        .post()
        .uri(MODIFY_PROCESS_URL.formatted("1"))
        .accept(MediaType.APPLICATION_JSON)
        .contentType(MediaType.APPLICATION_JSON)
        .bodyValue(request)
        .exchange()
        .expectStatus()
        .isNoContent();

    Mockito.verify(processInstanceServices).modifyProcessInstance(modifyRequestCaptor.capture());
    final var capturedRequest = modifyRequestCaptor.getValue();
    assertThat(capturedRequest.processInstanceKey()).isEqualTo(1);
    assertThat(capturedRequest.activateInstructions()).hasSize(2);
    assertThat(capturedRequest.terminateInstructions()).hasSize(2);
    assertThat(capturedRequest.operationReference()).isEqualTo(123L);
  }

  @Test
  void shouldRejectModifyProcessInstanceWithActivateInstructionsElementNull() {
    // given
    final var request =
        """
            {
              "activateInstructions": [
                {
                  "ancestorElementInstanceKey": 123456
                },
                {
                  "elementId": "elementId2",
                  "ancestorElementInstanceKey": 654321
                }
              ],
              "terminateInstructions": [
                {
                  "elementInstanceKey": 123456
                },
                {
                  "elementInstanceKey": 654321
                }
              ],
              "operationReference": 123
            }""";

    final var expectedBody =
        """
            {
                "type":"about:blank",
                "title":"INVALID_ARGUMENT",
                "status":400,
                "detail":"No elementId provided.",
                "instance":"/v2/process-instances/1/modification"
             }""";

    // when / then
    webClient
        .post()
        .uri(MODIFY_PROCESS_URL.formatted("1"))
        .accept(MediaType.APPLICATION_JSON)
        .contentType(MediaType.APPLICATION_JSON)
        .bodyValue(request)
        .exchange()
        .expectStatus()
        .isBadRequest()
        .expectHeader()
        .contentType(MediaType.APPLICATION_PROBLEM_JSON)
        .expectBody()
        .json(expectedBody);
  }

  @Test
  void shouldRejectModifyProcessInstanceWithVariableInstructionsElementNull() {
    // given
    final var request =
        """
            {
              "activateInstructions": [
                {
                  "elementId": "elementId",
                  "variableInstructions": [
                    {
                      "scopeId": "scopeId"
                    }
                  ],
                  "ancestorElementInstanceKey": 123456
                },
                {
                  "elementId": "elementId2",
                  "ancestorElementInstanceKey": 654321
                }
              ],
              "terminateInstructions": [
                {
                  "elementInstanceKey": 123456
                },
                {
                  "elementInstanceKey": 654321
                }
              ],
              "operationReference": 123
            }""";

    final var expectedBody =
        """
            {
                "type":"about:blank",
                "title":"INVALID_ARGUMENT",
                "status":400,
                "detail":"No variables provided.",
                "instance":"/v2/process-instances/1/modification"
             }""";

    // when / then
    webClient
        .post()
        .uri(MODIFY_PROCESS_URL.formatted("1"))
        .accept(MediaType.APPLICATION_JSON)
        .contentType(MediaType.APPLICATION_JSON)
        .bodyValue(request)
        .exchange()
        .expectStatus()
        .isBadRequest()
        .expectHeader()
        .contentType(MediaType.APPLICATION_PROBLEM_JSON)
        .expectBody()
        .json(expectedBody);
  }

  @Test
  void shouldRejectModifyProcessInstanceWithTerminateInstructionsElementNull() {
    // given
    final var request =
        """
            {
              "activateInstructions": [
                {
                  "elementId": "elementId",
                  "ancestorElementInstanceKey": 123456
                },
                {
                  "elementId": "elementId2",
                  "ancestorElementInstanceKey": 654321
                }
              ],
              "terminateInstructions": [
                {},
                {
                  "elementInstanceKey": 654321
                }
              ],
              "operationReference": 123
            }""";

    final var expectedBody =
        """
            {
                "type":"about:blank",
                "title":"INVALID_ARGUMENT",
                "status":400,
                "detail":"No elementInstanceKey provided.",
                "instance":"/v2/process-instances/1/modification"
             }""";

    // when / then
    webClient
        .post()
        .uri(MODIFY_PROCESS_URL.formatted("1"))
        .accept(MediaType.APPLICATION_JSON)
        .contentType(MediaType.APPLICATION_JSON)
        .bodyValue(request)
        .exchange()
        .expectStatus()
        .isBadRequest()
        .expectHeader()
        .contentType(MediaType.APPLICATION_PROBLEM_JSON)
        .expectBody()
        .json(expectedBody);
  }

  @Test
  void shouldRejectModifyProcessInstanceWithOperationReferenceNotValid() {
    // given
    final var request =
        """
            {
              "activateInstructions": [
                {
                  "elementId": "elementId",
                  "variableInstructions": [
                    {
                      "variables": {
                        "foo": "bar"
                      }
                    }
                  ],
                  "ancestorElementInstanceKey": 123456
                },
                {
                  "elementId": "elementId2",
                  "ancestorElementInstanceKey": 654321
                }
              ],
              "terminateInstructions": [
                {
                  "elementInstanceKey": 123456
                },
                {
                  "elementInstanceKey": 654321
                }
              ],
              "operationReference": -123
            }""";

    final var expectedBody =
        """
            {
                "type":"about:blank",
                "title":"INVALID_ARGUMENT",
                "status":400,
                "detail":"The value for operationReference is '-123' but must be > 0.",
                "instance":"/v2/process-instances/1/modification"
             }""";

    // when / then
    webClient
        .post()
        .uri(MODIFY_PROCESS_URL.formatted("1"))
        .accept(MediaType.APPLICATION_JSON)
        .contentType(MediaType.APPLICATION_JSON)
        .bodyValue(request)
        .exchange()
        .expectStatus()
        .isBadRequest()
        .expectHeader()
        .contentType(MediaType.APPLICATION_PROBLEM_JSON)
        .expectBody()
        .json(expectedBody);
  }
}<|MERGE_RESOLUTION|>--- conflicted
+++ resolved
@@ -18,10 +18,7 @@
 import io.camunda.service.ProcessInstanceServices.ProcessInstanceCreateRequest;
 import io.camunda.service.ProcessInstanceServices.ProcessInstanceMigrateRequest;
 import io.camunda.service.ProcessInstanceServices.ProcessInstanceModifyRequest;
-<<<<<<< HEAD
-import io.camunda.service.security.auth.Authentication;
-=======
->>>>>>> eafdb4fe
+import io.camunda.zeebe.gateway.impl.configuration.MultiTenancyCfg;
 import io.camunda.zeebe.gateway.impl.configuration.MultiTenancyCfg;
 import io.camunda.zeebe.gateway.rest.RestControllerTest;
 import io.camunda.zeebe.protocol.impl.record.value.processinstance.ProcessInstanceCreationRecord;
@@ -45,15 +42,6 @@
 
   static final String EXPECTED_START_RESPONSE =
       """
-<<<<<<< HEAD
-      {
-         "processDefinitionKey":123,
-         "processDefinitionId":"bpmnProcessId",
-         "processDefinitionVersion":-1,
-         "processInstanceKey":123,
-         "tenantId":"tenantId"
-      }""";
-=======
           {
              "processDefinitionKey":123,
              "processDefinitionId":"bpmnProcessId",
@@ -61,7 +49,6 @@
              "processInstanceKey":123,
              "tenantId":"tenantId"
           }""";
->>>>>>> eafdb4fe
   static final String PROCESS_INSTANCES_START_URL = "/v2/process-instances";
   static final String CANCEL_PROCESS_URL = PROCESS_INSTANCES_START_URL + "/%s/cancellation";
   static final String MIGRATE_PROCESS_URL = PROCESS_INSTANCES_START_URL + "/%s/migration";
@@ -96,17 +83,10 @@
 
     final var request =
         """
-<<<<<<< HEAD
         {
             "processDefinitionKey": 123,
             "tenantId": "tenantId"
         }""";
-=======
-            {
-                "processDefinitionKey": 123,
-                "tenantId": "tenantId"
-            }""";
->>>>>>> eafdb4fe
 
     // when / then
     final ResponseSpec response =
@@ -150,84 +130,10 @@
 
     final var request =
         """
-<<<<<<< HEAD
-        {
-            "processDefinitionKey": 123
-        }""";
-=======
-            {
-                "processDefinitionKey": 123
-            }""";
->>>>>>> eafdb4fe
-
-    // when / then
-    webClient
-        .post()
-        .uri(PROCESS_INSTANCES_START_URL)
-        .accept(MediaType.APPLICATION_JSON)
-        .contentType(MediaType.APPLICATION_JSON)
-        .bodyValue(request)
-        .exchange()
-        .expectStatus()
-        .isOk()
-        .expectHeader()
-        .contentType(MediaType.APPLICATION_JSON)
-        .expectBody()
-        .json(
-            """
-<<<<<<< HEAD
-{
-   "processDefinitionKey":123,
-   "processDefinitionId":"bpmnProcessId",
-   "processDefinitionVersion":-1,
-   "processInstanceKey":123,
-   "tenantId":"<default>"
-}""");
-=======
-                {
-                   "processDefinitionKey":123,
-                   "processDefinitionId":"bpmnProcessId",
-                   "processDefinitionVersion":-1,
-                   "processInstanceKey":123,
-                   "tenantId":"<default>"
-                }""");
->>>>>>> eafdb4fe
-
-    verify(processInstanceServices).createProcessInstance(createRequestCaptor.capture());
-    final var capturedRequest = createRequestCaptor.getValue();
-    assertThat(capturedRequest.processDefinitionKey()).isEqualTo(123L);
-    assertThat(capturedRequest.tenantId()).isEqualTo("<default>");
-  }
-
-  @Test
-  void shouldCreateProcessInstancesWithBpmnProcessIdAndVersion() {
-    // given
-    when(multiTenancyCfg.isEnabled()).thenReturn(true);
-    final var mockResponse =
-        new ProcessInstanceCreationRecord()
-            .setProcessDefinitionKey(123L)
-            .setBpmnProcessId("bpmnProcessId")
-            .setProcessInstanceKey(123L)
-            .setTenantId("tenantId");
-
-    when(processInstanceServices.createProcessInstance(any(ProcessInstanceCreateRequest.class)))
-        .thenReturn(CompletableFuture.completedFuture(mockResponse));
-
-    final var request =
-        """
-<<<<<<< HEAD
-        {
-            "processDefinitionId": "bpmnProcessId",
-            "processDefinitionVersion": 1,
-            "tenantId": "tenantId"
-        }""";
-=======
-            {
-                "processDefinitionId": "bpmnProcessId",
-                "processDefinitionVersion": 1,
+            {
+                "processDefinitionKey": 123,
                 "tenantId": "tenantId"
             }""";
->>>>>>> eafdb4fe
 
     // when / then
     final ResponseSpec response =
@@ -252,12 +158,60 @@
 
     verify(processInstanceServices).createProcessInstance(createRequestCaptor.capture());
     final var capturedRequest = createRequestCaptor.getValue();
-    assertThat(capturedRequest.bpmnProcessId()).isEqualTo("bpmnProcessId");
-    assertThat(capturedRequest.version()).isEqualTo(1);
-  }
-
-  @Test
-  void shouldCreateProcessInstancesWithBpmnProcessIdWithoutVersion() {
+    assertThat(capturedRequest.processDefinitionKey()).isEqualTo(123L);
+    assertThat(capturedRequest.tenantId()).isEqualTo("tenantId");
+  }
+
+  @Test
+  void shouldCreateProcessInstancesWithoutTenantId() {
+    // given
+    final var mockResponse =
+        new ProcessInstanceCreationRecord()
+            .setProcessDefinitionKey(123L)
+            .setBpmnProcessId("bpmnProcessId")
+            .setProcessInstanceKey(123L)
+            .setTenantId("<default>");
+
+    when(processInstanceServices.createProcessInstance(any(ProcessInstanceCreateRequest.class)))
+        .thenReturn(CompletableFuture.completedFuture(mockResponse));
+
+    final var request =
+        """
+            {
+                "processDefinitionKey": 123
+            }""";
+
+    // when / then
+    webClient
+        .post()
+        .uri(PROCESS_INSTANCES_START_URL)
+        .accept(MediaType.APPLICATION_JSON)
+        .contentType(MediaType.APPLICATION_JSON)
+        .bodyValue(request)
+        .exchange()
+        .expectStatus()
+        .isOk()
+        .expectHeader()
+        .contentType(MediaType.APPLICATION_JSON)
+        .expectBody()
+        .json(
+            """
+{
+   "processDefinitionKey":123,
+   "processDefinitionId":"bpmnProcessId",
+   "processDefinitionVersion":-1,
+   "processInstanceKey":123,
+   "tenantId":"<default>"
+}""");
+
+    verify(processInstanceServices).createProcessInstance(createRequestCaptor.capture());
+    final var capturedRequest = createRequestCaptor.getValue();
+    assertThat(capturedRequest.processDefinitionKey()).isEqualTo(123L);
+    assertThat(capturedRequest.tenantId()).isEqualTo("<default>");
+  }
+
+  @Test
+  void shouldCreateProcessInstancesWithBpmnProcessIdAndVersion() {
     // given
     when(multiTenancyCfg.isEnabled()).thenReturn(true);
     final var mockResponse =
@@ -272,17 +226,11 @@
 
     final var request =
         """
-<<<<<<< HEAD
-        {
-            "processDefinitionId": "bpmnProcessId",
+            {
+                "processDefinitionId": "bpmnProcessId",
+                "processDefinitionVersion": 1,
             "tenantId": "tenantId"
         }""";
-=======
-            {
-                "processDefinitionId": "bpmnProcessId",
-                "tenantId": "tenantId"
-            }""";
->>>>>>> eafdb4fe
 
     // when / then
     final ResponseSpec response =
@@ -308,39 +256,29 @@
     verify(processInstanceServices).createProcessInstance(createRequestCaptor.capture());
     final var capturedRequest = createRequestCaptor.getValue();
     assertThat(capturedRequest.bpmnProcessId()).isEqualTo("bpmnProcessId");
-    assertThat(capturedRequest.version()).isEqualTo(-1);
-  }
-
-  @Test
-  void shouldCreateProcessInstancesWithResultWithProcessDefinitionKey() {
+    assertThat(capturedRequest.version()).isEqualTo(1);
+  }
+
+  @Test
+  void shouldCreateProcessInstancesWithBpmnProcessIdWithoutVersion() {
     // given
     when(multiTenancyCfg.isEnabled()).thenReturn(true);
     final var mockResponse =
-        new ProcessInstanceResultRecord()
+        new ProcessInstanceCreationRecord()
             .setProcessDefinitionKey(123L)
             .setBpmnProcessId("bpmnProcessId")
             .setProcessInstanceKey(123L)
             .setTenantId("tenantId");
 
-    when(processInstanceServices.createProcessInstanceWithResult(
-            any(ProcessInstanceCreateRequest.class)))
+    when(processInstanceServices.createProcessInstance(any(ProcessInstanceCreateRequest.class)))
         .thenReturn(CompletableFuture.completedFuture(mockResponse));
 
     final var request =
         """
-<<<<<<< HEAD
-        {
-            "processDefinitionKey": 123,
-            "awaitCompletion": true,
+            {
+                "processDefinitionId": "bpmnProcessId",
             "tenantId": "tenantId"
-        }""";
-=======
-            {
-                "processDefinitionKey": 123,
-                "awaitCompletion": true,
-                "tenantId": "tenantId"
-            }""";
->>>>>>> eafdb4fe
+            }""";
 
     // when / then
     final ResponseSpec response =
@@ -363,14 +301,14 @@
         .expectBody()
         .json(EXPECTED_START_RESPONSE);
 
-    verify(processInstanceServices).createProcessInstanceWithResult(createRequestCaptor.capture());
+    verify(processInstanceServices).createProcessInstance(createRequestCaptor.capture());
     final var capturedRequest = createRequestCaptor.getValue();
-    assertThat(capturedRequest.processDefinitionKey()).isEqualTo(123L);
-    assertThat(capturedRequest.awaitCompletion()).isTrue();
-  }
-
-  @Test
-  void shouldCreateProcessInstancesWithResultWithBpmnProcessIdAndVersion() {
+    assertThat(capturedRequest.bpmnProcessId()).isEqualTo("bpmnProcessId");
+    assertThat(capturedRequest.version()).isEqualTo(-1);
+  }
+
+  @Test
+  void shouldCreateProcessInstancesWithResultWithProcessDefinitionKey() {
     // given
     when(multiTenancyCfg.isEnabled()).thenReturn(true);
     final var mockResponse =
@@ -386,21 +324,11 @@
 
     final var request =
         """
-<<<<<<< HEAD
-        {
-            "processDefinitionId": "bpmnProcessId",
-            "processDefinitionVersion": 1,
-            "awaitCompletion": true,
+            {
+                "processDefinitionKey": 123,
+                "awaitCompletion": true,
             "tenantId": "tenantId"
         }""";
-=======
-            {
-                "processDefinitionId": "bpmnProcessId",
-                "processDefinitionVersion": 1,
-                "awaitCompletion": true,
-                "tenantId": "tenantId"
-            }""";
->>>>>>> eafdb4fe
 
     // when / then
     final ResponseSpec response =
@@ -425,12 +353,12 @@
 
     verify(processInstanceServices).createProcessInstanceWithResult(createRequestCaptor.capture());
     final var capturedRequest = createRequestCaptor.getValue();
-    assertThat(capturedRequest.bpmnProcessId()).isEqualTo("bpmnProcessId");
-    assertThat(capturedRequest.version()).isEqualTo(1);
-  }
-
-  @Test
-  void shouldCreateProcessInstancesWithResultWithBpmnProcessIdWithoutVersion() {
+    assertThat(capturedRequest.processDefinitionKey()).isEqualTo(123L);
+    assertThat(capturedRequest.awaitCompletion()).isTrue();
+  }
+
+  @Test
+  void shouldCreateProcessInstancesWithResultWithBpmnProcessIdAndVersion() {
     // given
     when(multiTenancyCfg.isEnabled()).thenReturn(true);
     final var mockResponse =
@@ -446,19 +374,12 @@
 
     final var request =
         """
-<<<<<<< HEAD
-        {
-            "processDefinitionId": "bpmnProcessId",
-            "awaitCompletion": true,
+            {
+                "processDefinitionId": "bpmnProcessId",
+                "processDefinitionVersion": 1,
+                "awaitCompletion": true,
             "tenantId": "tenantId"
         }""";
-=======
-            {
-                "processDefinitionId": "bpmnProcessId",
-                "awaitCompletion": true,
-                "tenantId": "tenantId"
-            }""";
->>>>>>> eafdb4fe
 
     // when / then
     final ResponseSpec response =
@@ -484,6 +405,56 @@
     verify(processInstanceServices).createProcessInstanceWithResult(createRequestCaptor.capture());
     final var capturedRequest = createRequestCaptor.getValue();
     assertThat(capturedRequest.bpmnProcessId()).isEqualTo("bpmnProcessId");
+    assertThat(capturedRequest.version()).isEqualTo(1);
+  }
+
+  @Test
+  void shouldCreateProcessInstancesWithResultWithBpmnProcessIdWithoutVersion() {
+    // given
+    when(multiTenancyCfg.isEnabled()).thenReturn(true);
+    final var mockResponse =
+        new ProcessInstanceResultRecord()
+            .setProcessDefinitionKey(123L)
+            .setBpmnProcessId("bpmnProcessId")
+            .setProcessInstanceKey(123L)
+            .setTenantId("tenantId");
+
+    when(processInstanceServices.createProcessInstanceWithResult(
+            any(ProcessInstanceCreateRequest.class)))
+        .thenReturn(CompletableFuture.completedFuture(mockResponse));
+
+    final var request =
+        """
+            {
+                "processDefinitionId": "bpmnProcessId",
+                "awaitCompletion": true,
+            "tenantId": "tenantId"
+        }""";
+
+    // when / then
+    final ResponseSpec response =
+        withMultiTenancy(
+            "tenantId",
+            client ->
+                client
+                    .post()
+                    .uri(PROCESS_INSTANCES_START_URL)
+                    .accept(MediaType.APPLICATION_JSON)
+                    .contentType(MediaType.APPLICATION_JSON)
+                    .bodyValue(request)
+                    .exchange()
+                    .expectStatus()
+                    .isOk());
+
+    response
+        .expectHeader()
+        .contentType(MediaType.APPLICATION_JSON)
+        .expectBody()
+        .json(EXPECTED_START_RESPONSE);
+
+    verify(processInstanceServices).createProcessInstanceWithResult(createRequestCaptor.capture());
+    final var capturedRequest = createRequestCaptor.getValue();
+    assertThat(capturedRequest.bpmnProcessId()).isEqualTo("bpmnProcessId");
     assertThat(capturedRequest.version()).isEqualTo(-1);
   }
 
@@ -499,15 +470,6 @@
 
     final var expectedBody =
         """
-<<<<<<< HEAD
-        {
-            "type":"about:blank",
-            "title":"INVALID_ARGUMENT",
-            "status":400,
-            "detail":"At least one of [processDefinitionId, processDefinitionKey] is required.",
-            "instance":"/v2/process-instances"
-         }""";
-=======
             {
                 "type":"about:blank",
                 "title":"INVALID_ARGUMENT",
@@ -515,7 +477,6 @@
                 "detail":"At least one of [processDefinitionId, processDefinitionKey] is required.",
                 "instance":"/v2/process-instances"
              }""";
->>>>>>> eafdb4fe
 
     // when / then
     webClient
@@ -538,23 +499,6 @@
     // given
     final var request =
         """
-<<<<<<< HEAD
-        {
-            "processDefinitionId": "bpmnProcessId",
-            "processDefinitionKey": 123,
-            "version": 1
-        }""";
-
-    final var expectedBody =
-        """
-        {
-            "type":"about:blank",
-            "title":"INVALID_ARGUMENT",
-            "status":400,
-            "detail":"Only one of [processDefinitionId, processDefinitionKey] is allowed.",
-            "instance":"/v2/process-instances"
-         }""";
-=======
             {
                 "processDefinitionId": "bpmnProcessId",
                 "processDefinitionKey": 123,
@@ -570,7 +514,6 @@
                 "detail":"Only one of [processDefinitionId, processDefinitionKey] is allowed.",
                 "instance":"/v2/process-instances"
              }""";
->>>>>>> eafdb4fe
 
     // when / then
     webClient
@@ -593,17 +536,10 @@
     // given
     final var request =
         """
-<<<<<<< HEAD
-        {
-            "processDefinitionId": "bpmnProcessId",
-            "operationReference": -1
-        }""";
-=======
             {
                 "processDefinitionId": "bpmnProcessId",
                 "operationReference": -1
             }""";
->>>>>>> eafdb4fe
 
     final var expectedBody =
         """
