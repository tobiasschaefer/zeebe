/*
 * Copyright Camunda Services GmbH and/or licensed to Camunda Services GmbH under
 * one or more contributor license agreements. See the NOTICE file distributed
 * with this work for additional information regarding copyright ownership.
 * Licensed under the Camunda License 1.0. You may not use this file
 * except in compliance with the Camunda License 1.0.
 */
package io.camunda.zeebe.gateway.rest.controller;

<<<<<<< HEAD
import io.camunda.service.FormServices;
import io.camunda.service.UserTaskServices;
import io.camunda.service.exception.NotFoundException;
import io.camunda.service.search.query.UserTaskQuery;
=======
import io.camunda.search.query.UserTaskQuery;
import io.camunda.service.UserTaskServices;
>>>>>>> 23178c1e
import io.camunda.zeebe.gateway.protocol.rest.UserTaskSearchQueryRequest;
import io.camunda.zeebe.gateway.rest.RequestMapper;
import io.camunda.zeebe.gateway.rest.RestErrorMapper;
import io.camunda.zeebe.gateway.rest.SearchQueryRequestMapper;
import io.camunda.zeebe.gateway.rest.SearchQueryResponseMapper;
import jakarta.validation.ValidationException;
import org.springframework.http.HttpStatus;
import org.springframework.http.MediaType;
import org.springframework.http.ResponseEntity;
import org.springframework.web.bind.annotation.GetMapping;
import org.springframework.web.bind.annotation.PathVariable;
import org.springframework.web.bind.annotation.PostMapping;
import org.springframework.web.bind.annotation.RequestBody;
import org.springframework.web.bind.annotation.RequestMapping;

@CamundaRestQueryController
@RequestMapping("/v2/user-tasks")
public class UserTaskQueryController {

  private final UserTaskServices userTaskServices;

  public UserTaskQueryController(final UserTaskServices userTaskServices) {
    this.userTaskServices = userTaskServices;
  }

  @Autowired private FormServices formServices;

  @PostMapping(
      path = "/search",
      produces = {MediaType.APPLICATION_JSON_VALUE, MediaType.APPLICATION_PROBLEM_JSON_VALUE},
      consumes = MediaType.APPLICATION_JSON_VALUE)
  public ResponseEntity<Object> searchUserTasks(
      @RequestBody(required = false) final UserTaskSearchQueryRequest query) {
    return SearchQueryRequestMapper.toUserTaskQuery(query)
        .fold(RestErrorMapper::mapProblemToResponse, this::search);
  }

  private ResponseEntity<Object> search(final UserTaskQuery query) {
    try {
      final var result =
          userTaskServices.withAuthentication(RequestMapper.getAuthentication()).search(query);
      return ResponseEntity.ok(SearchQueryResponseMapper.toUserTaskSearchQueryResponse(result));
    } catch (final ValidationException e) {
      final var problemDetail =
          RestErrorMapper.createProblemDetail(
              HttpStatus.BAD_REQUEST,
              e.getMessage(),
              "Validation failed for UserTask Search Query");
      return RestErrorMapper.mapProblemToResponse(problemDetail);
    } catch (final Exception e) {
      final var problemDetail =
          RestErrorMapper.createProblemDetail(
              HttpStatus.INTERNAL_SERVER_ERROR,
              e.getMessage(),
              "Failed to execute UserTask Search Query");
      return RestErrorMapper.mapProblemToResponse(problemDetail);
    }
  }

  @GetMapping(
      path = "/{userTaskKey}",
      produces = {MediaType.APPLICATION_JSON_VALUE, MediaType.APPLICATION_PROBLEM_JSON_VALUE})
  public ResponseEntity<Object> getByKey(@PathVariable("userTaskKey") final Long userTaskKey) {
    try {
      // Success case: Return the left side with the UserTaskItem wrapped in ResponseEntity
      return ResponseEntity.ok()
          .body(SearchQueryResponseMapper.toUserTask(userTaskServices.getByKey(userTaskKey)));
    } catch (final Exception exc) {
      // Error case: Return the right side with ProblemDetail
      final var problemDetail =
          RestErrorMapper.mapErrorToProblem(exc, RestErrorMapper.DEFAULT_REJECTION_MAPPER);
      return RestErrorMapper.mapProblemToResponse(problemDetail);
    }
  }

  @GetMapping(
      path = "/{userTaskKey}/form",
      produces = {MediaType.APPLICATION_JSON_VALUE, MediaType.APPLICATION_PROBLEM_JSON_VALUE})
  public ResponseEntity<Object> getFormByUserTaskKey(
      @PathVariable("userTaskKey") final Long userTaskKey) {
    try {
      final Long formKey = userTaskServices.getByKey(userTaskKey).formKey();

      if (formKey == null) {
        throw new NotFoundException(
            String.format("User task with userTaskKey=%d does not have a form", userTaskKey));
      }

      return ResponseEntity.ok()
          .body(SearchQueryResponseMapper.toFormItem(formServices.getByKey(formKey)));
    } catch (final Exception exc) {
      // Error case: Return the right side with ProblemDetail
      final var problemDetail =
          RestErrorMapper.mapErrorToProblem(exc, RestErrorMapper.DEFAULT_REJECTION_MAPPER);
      return RestErrorMapper.mapProblemToResponse(problemDetail);
    }
  }
}<|MERGE_RESOLUTION|>--- conflicted
+++ resolved
@@ -7,21 +7,16 @@
  */
 package io.camunda.zeebe.gateway.rest.controller;
 
-<<<<<<< HEAD
 import io.camunda.service.FormServices;
 import io.camunda.service.UserTaskServices;
-import io.camunda.service.exception.NotFoundException;
-import io.camunda.service.search.query.UserTaskQuery;
-=======
 import io.camunda.search.query.UserTaskQuery;
-import io.camunda.service.UserTaskServices;
->>>>>>> 23178c1e
 import io.camunda.zeebe.gateway.protocol.rest.UserTaskSearchQueryRequest;
 import io.camunda.zeebe.gateway.rest.RequestMapper;
 import io.camunda.zeebe.gateway.rest.RestErrorMapper;
 import io.camunda.zeebe.gateway.rest.SearchQueryRequestMapper;
 import io.camunda.zeebe.gateway.rest.SearchQueryResponseMapper;
 import jakarta.validation.ValidationException;
+import org.springframework.beans.factory.annotation.Autowired;
 import org.springframework.http.HttpStatus;
 import org.springframework.http.MediaType;
 import org.springframework.http.ResponseEntity;
@@ -36,12 +31,12 @@
 public class UserTaskQueryController {
 
   private final UserTaskServices userTaskServices;
+  @Autowired
+  private FormServices formServices;
 
   public UserTaskQueryController(final UserTaskServices userTaskServices) {
     this.userTaskServices = userTaskServices;
   }
-
-  @Autowired private FormServices formServices;
 
   @PostMapping(
       path = "/search",
@@ -100,8 +95,7 @@
       final Long formKey = userTaskServices.getByKey(userTaskKey).formKey();
 
       if (formKey == null) {
-        throw new NotFoundException(
-            String.format("User task with userTaskKey=%d does not have a form", userTaskKey));
+        return ResponseEntity.noContent().build();
       }
 
       return ResponseEntity.ok()
