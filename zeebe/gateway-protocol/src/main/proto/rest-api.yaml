--- conflicted
+++ resolved
@@ -848,7 +848,7 @@
       summary: Get variable (alpha)
       description: |
         Get the variable by the variable key.
-        
+
         Note that this endpoint is an alpha feature and not enabled on Camunda clusters out of the box.
         The Camunda 8 API (REST) Overview page provides further details.
 
@@ -964,7 +964,7 @@
       summary: Query process definitions (alpha)
       description: |
         Search for process definitions based on given criteria.
-        
+
         Note that this endpoint is an alpha feature and not enabled on Camunda clusters out of the box.
         The Camunda 8 API (REST) Overview page provides further details.
 
@@ -1009,7 +1009,7 @@
       summary: Get process definition (alpha)
       description: |
         Returns process definition as JSON.
-        
+
         Note that this endpoint is an alpha feature and not enabled on Camunda clusters out of the box.
         The Camunda 8 API (REST) Overview page provides further details.
 
@@ -2125,13 +2125,9 @@
               schema:
                 $ref: "#/components/schemas/AuthorizationSearchResponse"
         "400":
-<<<<<<< HEAD
-          description: "Bad request"
-=======
           description: >
             The authorization search query failed.
             More details are provided in the response body.
->>>>>>> 1bc7942e
           content:
             application/problem+json:
               schema:
@@ -2623,7 +2619,7 @@
       summary: Get incident (alpha)
       description: |
         Returns incident as JSON.
-        
+
         Note that this endpoint is an alpha feature and not enabled on Camunda clusters out of the box.
         The Camunda 8 API (REST) Overview page provides further details.
 
