--- conflicted
+++ resolved
@@ -2463,11 +2463,7 @@
           description: Version tag of this process definition.
           type: string
         processDefinitionId:
-<<<<<<< HEAD
-          description: BPMN process id of this process definition.
-=======
           description:  Process defintion id of this process definition.
->>>>>>> 788ba161
           type: string
         tenantId:
           description: Tenant id of this process definition.
@@ -2502,11 +2498,7 @@
           description: Version tag of this process definition.
           type: string
         processDefinitionId:
-<<<<<<< HEAD
-          description: Id of this process definition.
-=======
           description: Process definition id of this process definition.
->>>>>>> 788ba161
           type: string
         tenantId:
           description: Tenant id of this process definition.
