openapi: "3.0.3"
info:
  title: Camunda 8 REST API
  version: "0.1"
  description: API for communicating with a Camunda 8 cluster.
  license:
    name: Camunda License Version 1.0
    url: https://github.com/camunda/camunda/blob/main/licenses/CAMUNDA-LICENSE-1.0.txt
externalDocs:
  description: Find out more
  url: https://docs.camunda.io/docs/apis-tools/camunda-api-rest/overview/

servers:
  - url: "{schema}://{host}:{port}/v2"
    variables:
      host:
        default: localhost
        description: The hostname of the Camunda 8 REST Gateway.
      port:
        default: "8080"
        description: The port of the Camunda 8 REST API server.
      schema:
        default: http
        description: The schema of the Camunda 8 REST API server.

paths:
  /topology:
    get:
      tags:
        - Cluster
      summary: Get cluster topology
      description: Obtains the current topology of the cluster the gateway is part of.
      responses:
        "200":
          description: Obtains the current topology of the cluster the gateway is part of.
          content:
            application/json:
              schema:
                $ref: "#/components/schemas/TopologyResponse"
  /license:
    get:
      tags:
        - License
      summary: Get status of Camunda license
      description: Obtains the status of the current Camunda license
      responses:
        "200":
          description: Obtains the current status of the Camunda license
          content:
            application/json:
              schema:
                $ref: "#/components/schemas/LicenseResponse"
  /jobs/activation:
    post:
      tags:
        - Job
      summary: Activate jobs
      description: |
        Iterate through all known partitions and activate jobs up to the requested maximum.
      requestBody:
        required: true
        content:
          application/json:
            schema:
              $ref: "#/components/schemas/JobActivationRequest"
      responses:
        "200":
          description: The list of activated jobs.
          content:
            application/json:
              schema:
                $ref: "#/components/schemas/JobActivationResponse"
        "400":
          description: >
            The provided data is not valid.
          content:
            application/problem+json:
              schema:
                $ref: "#/components/schemas/ProblemDetail"
        "500":
          description: >
            An internal error occurred while processing the request.
          content:
            application/problem+json:
              schema:
                $ref: "#/components/schemas/ProblemDetail"
  /jobs/{jobKey}/failure:
    post:
      tags:
        - Job
      summary: Fail job
      description: |
        Mark the job as failed
      parameters:
        - name: jobKey
          in: path
          required: true
          description: The key of the job to fail.
          schema:
            type: integer
            format: int64
      requestBody:
        required: false
        content:
          application/json:
            schema:
              $ref: "#/components/schemas/JobFailRequest"
      responses:
        "204":
          description: The job is failed.
        "400":
          description: >
            The provided data is not valid.
          content:
            application/problem+json:
              schema:
                $ref: "#/components/schemas/ProblemDetail"
        "404":
          description: >
            The job with the given jobKey is not found.
          content:
            application/problem+json:
              schema:
                $ref: "#/components/schemas/ProblemDetail"
        "409":
          description: >
            The job with the given key is in the wrong state currently.
            More details are provided in the response body.
          content:
            application/problem+json:
              schema:
                $ref: "#/components/schemas/ProblemDetail"
        "500":
          description: >
            An internal error occurred while processing the request.
          content:
            application/problem+json:
              schema:
                $ref: "#/components/schemas/ProblemDetail"
  /jobs/{jobKey}/error:
    post:
      tags:
        - Job
      summary: Report error for job
      description: |
        Reports a business error (i.e. non-technical) that occurs while processing a job.
      parameters:
        - name: jobKey
          in: path
          required: true
          description: The key of the job.
          schema:
            type: integer
            format: int64
      requestBody:
        required: true
        content:
          application/json:
            schema:
              $ref: "#/components/schemas/JobErrorRequest"
      responses:
        "204":
          description: An error is thrown for the job.
        "400":
          description: >
            The provided data is not valid.
          content:
            application/problem+json:
              schema:
                $ref: "#/components/schemas/ProblemDetail"
        "404":
          description: >
            The job with the given jobKey is not found.
          content:
            application/problem+json:
              schema:
                $ref: "#/components/schemas/ProblemDetail"
        "409":
          description: >
            The job with the given key is in the wrong state currently.
            More details are provided in the response body.
          content:
            application/problem+json:
              schema:
                $ref: "#/components/schemas/ProblemDetail"
        "500":
          description: >
            An internal error occurred while processing the request.
          content:
            application/problem+json:
              schema:
                $ref: "#/components/schemas/ProblemDetail"
  /jobs/{jobKey}/completion:
    post:
      tags:
        - Job
      summary: Complete job
      description: |
        Complete a job with the given payload, which allows completing the associated service task.
      parameters:
        - name: jobKey
          in: path
          required: true
          description: The key of the job to complete.
          schema:
            type: integer
            format: int64
      requestBody:
        required: false
        content:
          application/json:
            schema:
              $ref: "#/components/schemas/JobCompletionRequest"
      responses:
        "204":
          description: The job was completed successfully.
        "400":
          description: >
            The job with the given key cannot be completed.
            More details are provided in the response body.
          content:
            application/problem+json:
              schema:
                $ref: "#/components/schemas/ProblemDetail"
        "404":
          description: The job with the given key was not found.
          content:
            application/problem+json:
              schema:
                $ref: "#/components/schemas/ProblemDetail"
        "409":
          description: >
            The job with the given key is in the wrong state currently.
            More details are provided in the response body.
          content:
            application/problem+json:
              schema:
                $ref: "#/components/schemas/ProblemDetail"
        "500":
          description: >
            An internal error occurred while processing the request.
          content:
            application/problem+json:
              schema:
                $ref: "#/components/schemas/ProblemDetail"
  /jobs/{jobKey}:
    patch:
      tags:
        - Job
      summary: Update a job
      description: Update a job with the given key.
      parameters:
        - name: jobKey
          in: path
          required: true
          description: The key of the job to update.
          schema:
            type: integer
            format: int64
      requestBody:
        required: true
        content:
          application/json:
            schema:
              $ref: "#/components/schemas/JobUpdateRequest"
      responses:
        "204":
          description: The job was updated successfully.
        "400":
          description: >
            The provided data is not valid.
          content:
            application/problem+json:
              schema:
                $ref: "#/components/schemas/ProblemDetail"
        "404":
          description: The job with the jobKey is not found.
          content:
            application/problem+json:
              schema:
                $ref: "#/components/schemas/ProblemDetail"
        "409":
          description: >
            The job with the given key is in the wrong state currently.
            More details are provided in the response body.
          content:
            application/problem+json:
              schema:
                $ref: "#/components/schemas/ProblemDetail"
        "500":
          description: >
            An internal error occurred while processing the request.
          content:
            application/problem+json:
              schema:
                $ref: "#/components/schemas/ProblemDetail"

  /incidents/{incidentKey}/resolution:
    post:
      tags:
        - Incident
      summary: Resolve incident
      description: >
        Marks the incident as resolved; most likely a call to Update job will be necessary
        to reset the job’s retries, followed by this call.
      parameters:
        - name: incidentKey
          in: path
          required: true
          description: Key of the incident to resolve.
          schema:
            type: integer
            format: int64
      responses:
        "204":
          description: The incident is marked as resolved.
        "400":
          description: The provided data is not valid.
          content:
            application/problem+json:
              schema:
                $ref: "#/components/schemas/ProblemDetail"
        "404":
          description: The incident with the incidentKey is not found.
          content:
            application/problem+json:
              schema:
                $ref: "#/components/schemas/ProblemDetail"
        "500":
          description: An internal error occurred while processing the request.
          content:
            application/problem+json:
              schema:
                $ref: "#/components/schemas/ProblemDetail"

  /user-tasks/{userTaskKey}/completion:
    post:
      tags:
        - User task
      summary: Complete user task
      description: Completes a user task with the given key.
      parameters:
        - name: userTaskKey
          in: path
          required: true
          description: The key of the user task to complete.
          schema:
            type: integer
            format: int64
      requestBody:
        required: false
        content:
          application/json:
            schema:
              $ref: "#/components/schemas/UserTaskCompletionRequest"

      responses:
        "204":
          description: The user task was completed successfully.
        "400":
          description: >
            The user task with the given key cannot be completed.
            More details are provided in the response body.
          content:
            application/problem+json:
              schema:
                $ref: "#/components/schemas/ProblemDetail"
        "404":
          description: The user task with the given key was not found.
          content:
            application/problem+json:
              schema:
                $ref: "#/components/schemas/ProblemDetail"
        "409":
          description: >
            The user task with the given key is in the wrong state currently.
            More details are provided in the response body.
          content:
            application/problem+json:
              schema:
                $ref: "#/components/schemas/ProblemDetail"
        "500":
          description: >
            An internal error occurred while processing the request.
          content:
            application/problem+json:
              schema:
                $ref: "#/components/schemas/ProblemDetail"
  /user-tasks/{userTaskKey}/assignment:
    post:
      tags:
        - User task
      summary: Assign user task
      description: Assigns a user task with the given key to the given assignee.
      parameters:
        - name: userTaskKey
          in: path
          required: true
          description: The key of the user task to assign.
          schema:
            type: integer
            format: int64
      requestBody:
        required: true
        content:
          application/json:
            schema:
              $ref: "#/components/schemas/UserTaskAssignmentRequest"
      responses:
        "204":
          description: The user task's assignment was adjusted.
        "400":
          description: >
            The assignment of the user task with the given key cannot be completed.
            More details are provided in the response body.
          content:
            application/problem+json:
              schema:
                $ref: "#/components/schemas/ProblemDetail"
        "404":
          description: The user task with the given key was not found.
          content:
            application/problem+json:
              schema:
                $ref: "#/components/schemas/ProblemDetail"
        "409":
          description: >
            The user task with the given key is in the wrong state currently.
            More details are provided in the response body.
          content:
            application/problem+json:
              schema:
                $ref: "#/components/schemas/ProblemDetail"
        "500":
          description: >
            An internal error occurred while processing the request.
          content:
            application/problem+json:
              schema:
                $ref: "#/components/schemas/ProblemDetail"
  /user-tasks/{userTaskKey}:
    get:
      tags:
        - User task
      summary: Return user task by a user task key.
      description: |
        Get the user task by the user task key.

        :::note
        This endpoint is an alpha feature and not enabled on Camunda clusters out of the box.
        See the [Camunda 8 REST API overview](/apis-tools/camunda-api-rest/camunda-api-rest-overview.md#query-api)
        for further details.
        :::
      parameters:
        - name: userTaskKey
          in: path
          required: true
          description: The user task key.
          schema:
            type: integer
            format: int64
      responses:
        '200':
          description: >
            The user task is successfully returned.
          content:
            application/json:
              schema:
                $ref: "#/components/schemas/UserTaskItem"
        "400":
          description: "Bad request"
          content:
            application/problem+json:
              schema:
                $ref: "#/components/schemas/ProblemDetail"
        "401":
          description: "Unauthorized"
          content:
            application/problem+json:
              schema:
                $ref: "#/components/schemas/ProblemDetail"
        "404":
          description: "Not found"
          content:
            application/problem+json:
              schema:
                $ref: "#/components/schemas/ProblemDetail"
        "500":
          description: "Internal server error"
          content:
            application/problem+json:
              schema:
                $ref: "#/components/schemas/ProblemDetail"
    patch:
      tags:
        - User task
      summary: Update user task
      description: Update a user task with the given key.
      parameters:
        - name: userTaskKey
          in: path
          required: true
          description: The key of the user task to update.
          schema:
            type: integer
            format: int64
      requestBody:
        required: false
        content:
          application/json:
            schema:
              $ref: "#/components/schemas/UserTaskUpdateRequest"
      responses:
        "204":
          description: The user task was updated successfully.
        "400":
          description: >
            The user task with the given key cannot be updated.
            More details are provided in the response body.
          content:
            application/problem+json:
              schema:
                $ref: "#/components/schemas/ProblemDetail"
        "404":
          description: The user task with the given key was not found.
          content:
            application/problem+json:
              schema:
                $ref: "#/components/schemas/ProblemDetail"
        "409":
          description: >
            The user task with the given key is in the wrong state currently.
            More details are provided in the response body.
          content:
            application/problem+json:
              schema:
                $ref: "#/components/schemas/ProblemDetail"
        "500":
          description: >
            An internal error occurred while processing the request.
          content:
            application/problem+json:
              schema:
                $ref: "#/components/schemas/ProblemDetail"
  /user-tasks/{userTaskKey}/form:
    get:
      tags:
        - User Task
      summary: Return user task form
      description: |
        Get the form of a user task.

        :::note
        This endpoint will only return linked forms. This endpoint does not support embedded forms.
        :::

        :::note
        This endpoint is an alpha feature and not enabled on Camunda clusters out of the box.
        See the [Camunda 8 REST API overview](/apis-tools/camunda-api-rest/camunda-api-rest-overview.md#query-api)
        for further details.
        :::
      parameters:
        - name: userTaskKey
          in: path
          required: true
          description: The user task key.
          schema:
            type: integer
            format: int64
      responses:
        '200':
          description: >
            The form is successfully returned.
          content:
            application/json:
              schema:
                $ref: "#/components/schemas/FormItem"
        '204':
          description: >
            The user task was found, but no form is associated with it.
        "400":
          description: "Bad request"
          content:
            application/problem+json:
              schema:
                $ref: "#/components/schemas/ProblemDetail"
        "401":
          description: "Unauthorized"
          content:
            application/problem+json:
              schema:
                $ref: "#/components/schemas/ProblemDetail"
        "404":
          description: "Not found"
          content:
            application/problem+json:
              schema:
                $ref: "#/components/schemas/ProblemDetail"
        "500":
          description: "Internal server error"
          content:
            application/problem+json:
              schema:
                $ref: "#/components/schemas/ProblemDetail"
  /user-tasks/{userTaskKey}/assignee:
    delete:
      tags:
        - User task
      summary: Unassign user task
      description: Removes the assignee of a task with the given key.
      parameters:
        - name: userTaskKey
          in: path
          required: true
          description: The key of the user task.
          schema:
            type: integer
            format: int64
      responses:
        "204":
          description: The user task was unassigned successfully.
        "400":
          description: >
            The user task with the given key cannot be unassigned.
            More details are provided in the response body.
          content:
            application/problem+json:
              schema:
                $ref: "#/components/schemas/ProblemDetail"
        "404":
          description: The user task with the given key was not found.
          content:
            application/problem+json:
              schema:
                $ref: "#/components/schemas/ProblemDetail"
        "409":
          description: >
            The user task with the given key is in the wrong state currently.
            More details are provided in the response body.
          content:
            application/problem+json:
              schema:
                $ref: "#/components/schemas/ProblemDetail"
        "500":
          description: >
            An internal error occurred while processing the request.
          content:
            application/problem+json:
              schema:
                $ref: "#/components/schemas/ProblemDetail"
  /user-tasks/search:
    post:
      tags:
        - User task
      summary: Query user tasks (alpha)
      description: |
        Search for user tasks based on given criteria.

        :::note
        This endpoint is an alpha feature and not enabled on Camunda clusters out of the box.
        See the [Camunda 8 REST API overview](/apis-tools/camunda-api-rest/camunda-api-rest-overview.md#query-api)
        for further details.
        :::
      requestBody:
        required: false
        content:
          application/json:
            schema:
              $ref: "#/components/schemas/UserTaskSearchQueryRequest"
      responses:
        "200":
          description: >
            The user task search successful response.
          content:
            application/json:
              schema:
                $ref: "#/components/schemas/UserTaskSearchQueryResponse"
        "400":
          description: >
            The user task search query failed.
            More details are provided in the response body.
          content:
            application/problem+json:
              schema:
                $ref: "#/components/schemas/ProblemDetail"
        "500":
          description: >
            An internal error occurred while processing the request.
          content:
            application/problem+json:
              schema:
                $ref: "#/components/schemas/ProblemDetail"

  /clock:
    put:
      tags:
        - Clock
      summary: Pin internal clock (alpha)
      description: |
        Set a precise, static time for the Zeebe engine’s internal clock.
        When the clock is pinned, it remains at the specified time and does not advance.
        To change the time, the clock must be pinned again with a new timestamp.

        :::note
        This endpoint is an [alpha feature](/reference/alpha-features.md) and may be subject to change
        in future releases.
        :::
      requestBody:
        required: true
        content:
          application/json:
            schema:
              $ref: "#/components/schemas/ClockPinRequest"
      responses:
        "204":
          description: >
            The clock was successfully pinned to the specified time in epoch milliseconds.
        "400":
          description: The required timestamp parameter is missing or it is negative.
          content:
            application/problem+json:
              schema:
                $ref: "#/components/schemas/ProblemDetail"
        "500":
          description: An internal error occurred while processing the request.
          content:
            application/problem+json:
              schema:
                $ref: "#/components/schemas/ProblemDetail"
  /clock/reset:
    post:
      tags:
        - Clock
      summary: Reset internal clock (alpha)
      description: |
        Resets the Zeebe engine’s internal clock to the current system time, enabling it to tick in real-time.
        This operation is useful for returning the clock to
        normal behavior after it has been pinned to a specific time.

        :::note
        This endpoint is an [alpha feature](/reference/alpha-features.md) and may be subject to change
        in future releases.
      responses:
        "204":
          description: The clock was successfully reset to the system time.
        "500":
          description: An internal error occurred while processing the request.
          content:
            application/problem+json:
              schema:
                $ref: "#/components/schemas/ProblemDetail"

  /process-instances:
    post:
      tags:
        - Process instance
      summary: Create process instance
      description: |
        Creates and starts an instance of the specified process.
        The process definition to use to create the instance can be specified either using its unique key
        (as returned by Deploy resources), or using the BPMN process ID and a version.

        Waits for the completion of the process instance before returning a result
        when awaitCompletion is enabled.
      requestBody:
        required: true
        content:
          application/json:
            schema:
              $ref: "#/components/schemas/CreateProcessInstanceRequest"
            examples:
              "By process definition key":
                summary: "Create a process instance by processDefinitionKey."
                value:
                  processDefinitionKey: 12345
                  variables: {}
              "By process definition ID":
                summary: "Create a process instance by processDefinitionId and version."
                value:
                  processDefinitionId: "1234-5678"
                  version: 1
                  variables: {}
      responses:
        "200":
          description: The process instance was created.
          content:
            application/json:
              schema:
                $ref: "#/components/schemas/CreateProcessInstanceResponse"
        "400":
          description: The provided data is not valid.
        "500":
          description: An internal error occurred while processing the request.
          content:
            application/problem+json:
              schema:
                $ref: "#/components/schemas/ProblemDetail"
  /process-instances/{processInstanceKey}:
    get:
      tags:
        - Process instance
      summary: Get process instance (alpha)
      description: |
        Get the process instance by the process instance key.

        :::note
        This endpoint is an alpha feature and not enabled on Camunda clusters out of the box.
        See the [Camunda 8 REST API overview](/apis-tools/camunda-api-rest/camunda-api-rest-overview.md#query-api)
        for further details.
        :::
      parameters:
        - name: processInstanceKey
          in: path
          required: true
          description: The process instance key.
          schema:
            type: integer
            format: int64
      responses:
        "200":
          description: The process instance is successfully returned.
          content:
            application/json:
              schema:
                $ref: "#/components/schemas/ProcessInstanceItem"
        "400":
          description: The provided data is not valid.
          content:
            application/problem+json:
              schema:
                $ref: "#/components/schemas/ProblemDetail"
        "401":
          description: The request lacks valid authentication credentials.
          content:
            application/problem+json:
              schema:
                $ref: "#/components/schemas/ProblemDetail"
        "404":
          description: The process instance with the given key was not found.
          content:
            application/problem+json:
              schema:
                $ref: "#/components/schemas/ProblemDetail"
        "500":
          description: An internal error occurred while processing the request.
          content:
            application/problem+json:
              schema:
                $ref: "#/components/schemas/ProblemDetail"
  /process-instances/search:
    post:
      tags:
        - Process instance
      summary: Query process instances (alpha)
      description: |
        Search for process instances based on given criteria.

        :::note
        This endpoint is an alpha feature and not enabled on Camunda clusters out of the box.
        See the [Camunda 8 REST API overview](/apis-tools/camunda-api-rest/camunda-api-rest-overview.md#query-api)
        for further details.
        :::
      requestBody:
        required: false
        content:
          application/json:
            schema:
              $ref: "#/components/schemas/ProcessInstanceSearchQueryRequest"
      responses:
        "200":
          description: The process instance search successful response.
          content:
            application/json:
              schema:
                $ref: "#/components/schemas/ProcessInstanceSearchQueryResponse"
        "400":
          description: >
            The process instance search query failed.
            More details are provided in the response body.
          content:
            application/problem+json:
              schema:
                $ref: "#/components/schemas/ProblemDetail"
        "500":
          description: An internal error occurred while processing the request.
          content:
            application/problem+json:
              schema:
                $ref: "#/components/schemas/ProblemDetail"
  /process-instances/{processInstanceKey}/cancellation:
    post:
      tags:
        - Process instance
      summary: Cancel process instance
      description: Cancels a running process instance.
      parameters:
        - name: processInstanceKey
          in: path
          required: true
          description: The key of the process instance to cancel.
          schema:
            type: integer
            format: int64
      requestBody:
        required: false
        content:
          application/json:
            schema:
              $ref: "#/components/schemas/CancelProcessInstanceRequest"
      responses:
        "204":
          description: The process instance is canceled.
        "400":
          description: The provided data is not valid.
          content:
            application/problem+json:
              schema:
                $ref: "#/components/schemas/ProblemDetail"
        "404":
          description: The process instance is not found.
          content:
            application/problem+json:
              schema:
                $ref: "#/components/schemas/ProblemDetail"
        "500":
          description: An internal error occurred while processing the request.
          content:
            application/problem+json:
              schema:
                $ref: "#/components/schemas/ProblemDetail"
  /process-instances/{processInstanceKey}/migration:
    post:
      tags:
        - Process instance
      summary: Migrate process instance
      description: |
        Migrates a process instance to a new process definition.
        This request can contain multiple mapping instructions to define mapping between the active
        process instance's elements and target process definition elements.

        Use this to upgrade a process instance to a new version of a process or to
        a different process definition, e.g. to keep your running instances up-to-date with the
        latest process improvements.
      parameters:
        - name: processInstanceKey
          in: path
          required: true
          description: The key of the process instance that should be migrated.
          schema:
            type: integer
            format: int64
      requestBody:
        required: true
        content:
          application/json:
            schema:
              $ref: "#/components/schemas/MigrateProcessInstanceRequest"
      responses:
        "204":
          description: The process instance is migrated.
        "400":
          description: The provided data is not valid.
          content:
            application/problem+json:
              schema:
                $ref: "#/components/schemas/ProblemDetail"
        "404":
          description: The process instance is not found.
          content:
            application/problem+json:
              schema:
                $ref: "#/components/schemas/ProblemDetail"
        "500":
          description: An internal error occurred while processing the request.
          content:
            application/problem+json:
              schema:
                $ref: "#/components/schemas/ProblemDetail"
  /process-instances/{processInstanceKey}/modification:
    post:
      tags:
        - Process instance
      summary: Modify process instance
      description: |
        Modifies a running process instance.
        This request can contain multiple instructions to activate an element of the process or
        to terminate an active instance of an element.

        Use this to repair a process instance that is stuck on an element or took an unintended path.
        For example, because an external system is not available or doesn't respond as expected.
      parameters:
        - name: processInstanceKey
          in: path
          required: true
          description: The key of the process instance that should be modified.
          schema:
            type: integer
            format: int64
      requestBody:
        required: true
        content:
          application/json:
            schema:
              $ref: "#/components/schemas/ModifyProcessInstanceRequest"
      responses:
        "204":
          description: The process instance is modified.
        "400":
          description: The provided data is not valid.
          content:
            application/problem+json:
              schema:
                $ref: "#/components/schemas/ProblemDetail"
        "404":
          description: The process instance is not found.
          content:
            application/problem+json:
              schema:
                $ref: "#/components/schemas/ProblemDetail"
        "500":
          description: An internal error occurred while processing the request.
          content:
            application/problem+json:
              schema:
                $ref: "#/components/schemas/ProblemDetail"

  /flownode-instances/search:
    post:
      tags:
        - Flow node Instance
      summary: Query flow node instances (alpha)
      description: |
        Search for flow node instances based on given criteria.

        :::note
        This endpoint is an alpha feature and not enabled on Camunda clusters out of the box.
        See the [Camunda 8 REST API overview](/apis-tools/camunda-api-rest/camunda-api-rest-overview.md#query-api)
        for further details.
        :::
      requestBody:
        required: false
        content:
          application/json:
            schema:
              $ref: "#/components/schemas/FlowNodeInstanceSearchQueryRequest"
      responses:
        "200":
          description: >
            The Flow node instance search successful response.
          content:
            application/json:
              schema:
                $ref: "#/components/schemas/FlowNodeInstanceSearchQueryResponse"
        "400":
          description: >
            The Flow node instance Search Query failed.
            More details are provided in the response body.
          content:
            application/problem+json:
              schema:
                $ref: "#/components/schemas/ProblemDetail"
        "500":
          description: >
            An internal error occurred while processing the request.
          content:
            application/problem+json:
              schema:
                $ref: "#/components/schemas/ProblemDetail"
  /flownode-instances/{flownodeInstanceKey}:
    get:
      tags:
        - Flow node instance
      summary: Get flow node instance by key (alpha)
      description: |
        Returns flow node instance as JSON.
        :::note
        This endpoint is an alpha feature and not enabled on Camunda clusters out of the box.
        See the [Camunda 8 REST API overview](/apis-tools/camunda-api-rest/camunda-api-rest-overview.md#query-api)
        for further details.
        :::
      parameters:
        - name: flownodeInstanceKey
          in: path
          required: true
          description: The assigned key of the flow node instance, which acts as a unique identifier for this flow node instance.
          schema:
            type: integer
            format: int64
      responses:
        "200":
          description: >
            The flow node instance is successfully returned.
          content:
            application/json:
              schema:
                $ref: "#/components/schemas/FlowNodeInstanceItem"
        "400":
          description: >
            The flow node instance Get failed.
            More details are provided in the response body.
          content:
            application/problem+json:
              schema:
                $ref: "#/components/schemas/ProblemDetail"
        "404":
          description: >
            The flow node instance with the given key was not found.
            More details are provided in the response body.
          content:
            application/problem+json:
              schema:
                $ref: "#/components/schemas/ProblemDetail"
        "500":
          description: >
            An internal error occurred while processing the request.
          content:
            application/problem+json:
              schema:
                $ref: "#/components/schemas/ProblemDetail"
  /decision-definitions/search:
    post:
      tags:
        - Decision definition
      summary: Query decision definitions (alpha)
      description: |
        Search for decision definitions based on given criteria.

        :::note
        This endpoint is an alpha feature and not enabled on Camunda clusters out of the box.
        See the [Camunda 8 REST API overview](/apis-tools/camunda-api-rest/camunda-api-rest-overview.md#query-api)
        for further details.
        :::
      requestBody:
        required: false
        content:
          application/json:
            schema:
              $ref: "#/components/schemas/DecisionDefinitionSearchQueryRequest"
      responses:
        "200":
          description: >
            The Decision Definition Search successful response.
          content:
            application/json:
              schema:
                $ref: "#/components/schemas/DecisionDefinitionSearchQueryResponse"
        "400":
          description: >
            The Decision Definition Search Query failed.
            More details are provided in the response body.
          content:
            application/problem+json:
              schema:
                $ref: "#/components/schemas/ProblemDetail"
        "500":
          description: >
            An internal error occurred while processing the request.
          content:
            application/problem+json:
              schema:
                $ref: "#/components/schemas/ProblemDetail"
  /decision-definitions/{decisionDefinitionKey}:
    get:
      tags:
        - Decision definition
      summary: Get decision definition by key (alpha)
      description: |
        Returns a decision definition.

        :::note
        This endpoint is an alpha feature and not enabled on Camunda clusters out of the box.
        See the [Camunda 8 REST API overview](/apis-tools/camunda-api-rest/camunda-api-rest-overview.md#query-api)
        for further details.
        :::
      parameters:
        - name: decisionDefinitionKey
          in: path
          required: true
          description: The assigned key of the decision definition, which acts as a unique identifier for this decision.
          schema:
            type: integer
            format: int64
      responses:
        "200":
          description: >
            The decision definition is successfully returned.
          content:
            application/json:
              schema:
                $ref: "#/components/schemas/DecisionDefinitionItem"
        "400":
          description: >
            The decision definition Get by key failed.
            More details are provided in the response body.
          content:
            application/problem+json:
              schema:
                $ref: "#/components/schemas/ProblemDetail"
        "404":
          description: >
            The decision with the given key was not found.
            More details are provided in the response body.
          content:
            application/problem+json:
              schema:
                $ref: "#/components/schemas/ProblemDetail"
        "500":
          description: >
            An internal error occurred while processing the request.
          content:
            application/problem+json:
              schema:
                $ref: "#/components/schemas/ProblemDetail"
  /decision-definitions/{decisionDefinitionKey}/xml:
    get:
      tags:
        - Decision definition
      summary: Get decision definition XML (alpha)
      description: |
        Returns decision definition as XML.

        :::note
        This endpoint is an alpha feature and not enabled on Camunda clusters out of the box.
        See the [Camunda 8 REST API overview](/apis-tools/camunda-api-rest/camunda-api-rest-overview.md#query-api)
        for further details.
        :::
      parameters:
        - name: decisionDefinitionKey
          in: path
          required: true
          description: The assigned key of the decision definition, which acts as a unique identifier for this decision.
          schema:
            type: integer
            format: int64
      responses:
        "200":
          description: >
            The XML of the decision definition is successfully returned.
          content:
            text/xml:
              schema:
                type: string
        "400":
          description: >
            The Decision Definition Get XML failed.
            More details are provided in the response body.
          content:
            application/problem+json:
              schema:
                $ref: "#/components/schemas/ProblemDetail"
        "404":
          description: >
            The decision with the given key was not found.
            More details are provided in the response body.
          content:
            application/problem+json:
              schema:
                $ref: "#/components/schemas/ProblemDetail"
        "500":
          description: >
            An internal error occurred while processing the request.
          content:
            application/problem+json:
              schema:
                $ref: "#/components/schemas/ProblemDetail"
  /decision-requirements/search:
    post:
      tags:
        - Decision requirements
      summary: Query decision requirements (alpha)
      description: |
        Search for decision requirements based on given criteria.

        :::note
        This endpoint is an alpha feature and not enabled on Camunda clusters out of the box.
        See the [Camunda 8 REST API overview](/apis-tools/camunda-api-rest/camunda-api-rest-overview.md#query-api)
        for further details.
        :::
      requestBody:
        required: false
        content:
          application/json:
            schema:
              $ref: "#/components/schemas/DecisionRequirementsSearchQueryRequest"
      responses:
        "200":
          description: >
            The decision requirements search successful response.
          content:
            application/json:
              schema:
                $ref: "#/components/schemas/DecisionRequirementsSearchQueryResponse"
        "400":
          description: >
            The decision requirements search query failed.
            More details are provided in the response body.
  /decision-requirements/{decisionRequirementsKey}:
    get:
      tags:
        - Decision requirements
      summary: Get decision requirements by key (alpha)
      description: |
        Returns Decision Requirements as JSON.

        :::note
        This endpoint is an alpha feature and not enabled on Camunda clusters out of the box.
        See the [Camunda 8 REST API overview](/apis-tools/camunda-api-rest/camunda-api-rest-overview.md#query-api)
        for further details.
        :::
      parameters:
        - name: decisionRequirementsKey
          in: path
          required: true
          description: The assigned key of the decision requirements, which acts as a unique identifier for this decision requirements.
          schema:
            type: integer
            format: int64
      responses:
        "200":
          description: >
            The decision requirements is successfully returned.
          content:
            application/json:
              schema:
                $ref: "#/components/schemas/DecisionRequirementsItem"
        "400":
          description: >
            The decision requirements Get failed.
            More details are provided in the response body.
          content:
            application/problem+json:
              schema:
                $ref: "#/components/schemas/ProblemDetail"
        "404":
          description: >
            The decision requirements with the given key was not found.
            More details are provided in the response body.
          content:
            application/problem+json:
              schema:
                $ref: "#/components/schemas/ProblemDetail"
        "500":
          description: >
            An internal error occurred while processing the request.
          content:
            application/problem+json:
              schema:
                $ref: "#/components/schemas/ProblemDetail"
<<<<<<< HEAD
  /decision-definitions/{decisionDefinitionKey}/xml:
=======
  /decision-requirements/{decisionRequirementsKey}/xml:
>>>>>>> eafdb4fe
    get:
      tags:
        - Decision requirements
      summary: Get decision requirements XML (alpha).
      description: |
        Returns decision requirements as XML.

        :::note
        This endpoint is an alpha feature and not enabled on Camunda clusters out of the box.
        See the [Camunda 8 REST API overview](/apis-tools/camunda-api-rest/camunda-api-rest-overview.md#query-api)
        for further details.
        :::
      parameters:
<<<<<<< HEAD
        - name: decisionDefinitionKey
=======
        - name: decisionRequirementsKey
>>>>>>> eafdb4fe
          in: path
          required: true
          description: The assigned key of the decision requirements, which acts as a unique identifier for this decision.
          schema:
            type: integer
            format: int64
      responses:
        "200":
          description: >
            The XML of the decision requirements is successfully returned.
          content:
            text/xml:
              schema:
                type: string
        "400":
          description: >
            The decision requirements Get XML failed.
            More details are provided in the response body.
          content:
            application/problem+json:
              schema:
                $ref: "#/components/schemas/ProblemDetail"
        "404":
          description: >
            The decision requirements with the given key was not found.
            More details are provided in the response body.
          content:
            application/problem+json:
              schema:
                $ref: "#/components/schemas/ProblemDetail"
        "500":
          description: >
            An internal error occurred while processing the request.
          content:
            application/problem+json:
              schema:
                $ref: "#/components/schemas/ProblemDetail"

  /decision-instances/search:
    post:
      tags:
        - Decision instance
      summary: Query decision instances (alpha)
      description: |
        Search for decision instances based on given criteria.

        :::note
        This endpoint is an alpha feature and not enabled on Camunda clusters out of the box.
        See the [Camunda 8 REST API overview](/apis-tools/camunda-api-rest/camunda-api-rest-overview.md#query-api)
        for further details.
        :::
      requestBody:
        required: false
        content:
          application/json:
            schema:
              $ref: "#/components/schemas/DecisionInstanceSearchQueryRequest"
      responses:
        "200":
          description: >
            The decision instance search successful response.
          content:
            application/json:
              schema:
                $ref: "#/components/schemas/DecisionInstanceSearchQueryResponse"
        "400":
          description: >
            The decision instance search query failed.
            More details are provided in the response body.
          content:
            application/problem+json:
              schema:
                $ref: "#/components/schemas/ProblemDetail"
        "500":
          description: >
            An internal error occurred while processing the request.
          content:
            application/problem+json:
              schema:
                $ref: "#/components/schemas/ProblemDetail"

  /decision-instances/{decisionInstanceKey}:
    get:
      tags:
        - Decision instance
      summary: Get decision instance by key (alpha)
      description: |
        Returns a decision instance.

        :::note
        This endpoint is an alpha feature and not enabled on Camunda clusters out of the box.
        See the [Camunda 8 REST API overview](/apis-tools/camunda-api-rest/camunda-api-rest-overview.md#query-api)
        for further details.
        :::
      parameters:
        - name: decisionInstanceKey
          in: path
          required: true
          description: The assigned key of the decision instance, which acts as a unique identifier for this decision instance.
          schema:
            type: integer
            format: int64
      responses:
        "200":
          description: >
            The decision instance is successfully returned.
          content:
            application/json:
              schema:
                $ref: "#/components/schemas/DecisionInstanceGetQueryResponse"
        "400":
          description: >
            The decision instance request failed.
            More details are provided in the response body.
          content:
            application/problem+json:
              schema:
                $ref: "#/components/schemas/ProblemDetail"
        "404":
          description: >
            The decision instance with the given key was not found.
            More details are provided in the response body.
          content:
            application/problem+json:
              schema:
                $ref: "#/components/schemas/ProblemDetail"
        "500":
          description: >
            An internal error occurred while processing the request.
          content:
            application/problem+json:
              schema:
                $ref: "#/components/schemas/ProblemDetail"


  /decision-definitions/evaluation:
    post:
      tags:
        - Decision definition
      summary: Evaluate decision
      description: |
        Evaluates a decision.
        You specify the decision to evaluate either by using its unique key (as returned by
        DeployResource), or using the decision ID. When using the decision ID, the latest deployed
        version of the decision is used.
      requestBody:
        required: true
        content:
          application/json:
            schema:
              $ref: "#/components/schemas/EvaluateDecisionRequest"
            examples:
              "By decision definition key":
                summary: "Evaluate the decision by decisionDefinitionKey."
                value:
                  decisionDefinitionKey: 12345
                  variables: {}
              "By decision definition ID":
                summary: "Evaluate the decision by decisionDefinitionId."
                value:
                  decisionDefinitionId: "1234-5678"
                  variables: {}
      responses:
        "200":
          description: The decision was evaluated.
          content:
            application/json:
              schema:
                $ref: "#/components/schemas/EvaluateDecisionResponse"
        "400":
          description: The provided data is not valid.
          content:
            application/problem+json:
              schema:
                $ref: "#/components/schemas/ProblemDetail"
        "404":
          description: The decision is not found.
          content:
            application/problem+json:
              schema:
                $ref: "#/components/schemas/ProblemDetail"
        "500":
          description: An internal error occurred while processing the request.
          content:
            application/problem+json:
              schema:
                $ref: "#/components/schemas/ProblemDetail"

  /messages/publication:
    post:
      tags:
        - Message
      summary: Publish a message
      description: |
        Publishes a single message.
        Messages are published to specific partitions computed from their correlation keys.
        The endpoint does not wait for a correlation result.
        Use the message correlation endpoint for such use cases.
      requestBody:
        required: true
        content:
          application/json:
            schema:
              $ref: "#/components/schemas/MessagePublicationRequest"
      responses:
        "200":
          description: The message was published.
          content:
            application/json:
              schema:
                $ref: "#/components/schemas/MessagePublicationResponse"
        "400":
          description: The provided data is not valid.
          content:
            application/problem+json:
              schema:
                $ref: "#/components/schemas/ProblemDetail"
        "500":
          description: Internal server error.
          content:
            application/problem+json:
              schema:
                $ref: "#/components/schemas/ProblemDetail"
  /messages/correlation:
    post:
      tags:
        - Message
      summary: Correlate a message
      description: |
        Publishes a message and correlates it to a subscription.
        If correlation is successful it will return the first process instance key the message correlated with.
      requestBody:
        required: true
        content:
          application/json:
            schema:
              $ref: "#/components/schemas/MessageCorrelationRequest"
      responses:
        "200":
          description: The message is correlated to one or more process instances
          content:
            application/json:
              schema:
                $ref: "#/components/schemas/MessageCorrelationResponse"
        "400":
          description: The provided data is not valid
          content:
            application/problem+json:
              schema:
                $ref: "#/components/schemas/ProblemDetail"
        "403":
          description: Unauthorized
          content:
            application/problem+json:
              schema:
                $ref: "#/components/schemas/ProblemDetail"
        "404":
          description: Not found
          content:
            application/problem+json:
              schema:
                $ref: "#/components/schemas/ProblemDetail"
        "500":
          description: Internal server error
          content:
            application/problem+json:
              schema:
                $ref: "#/components/schemas/ProblemDetail"

  /documents:
    post:
      tags:
        - Documents
      summary: Upload document (alpha)
      description: |
        Upload a document to the Camunda 8 cluster.

        :::note
        This endpoint is an alpha feature. It currently only supports an in-memory document store,
        which is not meant for production use.
        :::
      parameters:
        - name: storeId
          in: query
          required: false
          description: The ID of the document store to upload the document to.
          schema:
            type: string
        - name: documentId
          in: query
          required: false
          description: >
            The ID of the document to upload. If not provided, a new ID will be generated.
            Specifying an existing ID will result in an error if the document already exists.
          schema:
            type: string
      requestBody:
        required: true
        content:
          multipart/form-data:
            schema:
              type: object
              properties:
                file:
                  type: string
                  format: binary
                metadata:
                  $ref: "#/components/schemas/DocumentMetadata"
              required:
                - file
            encoding:
              metadata:
                contentType: application/json
      responses:
        "201":
          description: The document was uploaded successfully.
          content:
            application/json:
              schema:
                $ref: "#/components/schemas/DocumentReference"
        "400":
          description: >
            The document upload failed. More details are provided in the response body.
          content:
            application/problem+json:
              schema:
                $ref: "#/components/schemas/ProblemDetail"
  /documents/{documentId}:
    get:
      tags:
        - Documents
      summary: Download document (alpha)
      description: |
        Download a document from the Camunda 8 cluster.

        :::note
        This endpoint is an alpha feature. It currently only supports an in-memory document store,
        which is not meant for production use.
        :::
      parameters:
        - name: documentId
          in: path
          required: true
          description: The ID of the document to download.
          schema:
            type: string
        - name: storeId
          in: query
          required: false
          description: The ID of the document store to download the document from.
          schema:
            type: string
      responses:
        "200":
          description: The document was downloaded successfully.
          content:
            application/octet-stream:
              schema:
                type: string
                format: binary
        "404":
          description: >
            The document with the given ID was not found.
          content:
            application/problem+json:
              schema:
                $ref: "#/components/schemas/ProblemDetail"
        "500":
          description: >
            An internal error occurred while processing the request.
          content:
            application/problem+json:
              schema:
                $ref: "#/components/schemas/ProblemDetail"
    delete:
      tags:
        - Documents
      summary: Delete document (alpha)
      description: |
        Delete a document from the Camunda 8 cluster.

        :::note
        This endpoint is an alpha feature. It currently only supports an in-memory document store,
        which is not meant for production use.
        :::
      parameters:
        - name: documentId
          in: path
          required: true
          description: The ID of the document to delete.
          schema:
            type: string
        - name: storeId
          in: query
          required: false
          description: The ID of the document store to delete the document from.
          schema:
            type: string
      responses:
        "200":
          description: The document was deleted successfully.
        "404":
          description: >
            The document with the given ID was not found.
          content:
            application/problem+json:
              schema:
                $ref: "#/components/schemas/ProblemDetail"
        "500":
          description: >
            An internal error occurred while processing the request.
          content:
            application/problem+json:
              schema:
                $ref: "#/components/schemas/ProblemDetail"
  /document/{documentId}/links:
    post:
      tags:
        - Documents
      summary: Create document link (alpha)
      description: |
        Create a link to a document in the Camunda 8 cluster.

        :::note
        This endpoint is an alpha feature. It currently only supports an in-memory document store,
        which is not meant for production use.
        :::
      parameters:
        - name: documentId
          in: path
          required: true
          description: The ID of the document to link.
          schema:
            type: string
        - name: storeId
          in: query
          required: false
          description: The ID of the document store to link the document from.
          schema:
            type: string
      requestBody:
        required: false
        content:
          application/json:
            schema:
              $ref: "#/components/schemas/DocumentLinkRequest"
      responses:
        "201":
          description: The document link was created successfully.
          content:
            application/json:
              schema:
                $ref: "#/components/schemas/DocumentLink"
        "400":
          description: >
            The document link creation failed. More details are provided in the response body.
          content:
            application/problem+json:
              schema:
                $ref: "#/components/schemas/ProblemDetail"

  /users/search:
    post:
      tags:
        - User
      summary: "Query users (alpha)"
      description: |
        Search for users based on given criteria.

        :::note
        This endpoint is an alpha feature and not enabled on Camunda clusters out of the box.
        See the [Camunda 8 REST API overview](/apis-tools/camunda-api-rest/camunda-api-rest-overview.md#query-api)
        for further details.
        :::
      operationId: "findAllUsers"
      requestBody:
        content:
          application/json:
            schema:
              $ref: "#/components/schemas/UserSearchQueryRequest"
        required: true
      responses:
        "200":
          description: "OK"
          content:
            application/json:
              schema:
                $ref: "#/components/schemas/UserSearchResponse"
        "400":
          description: "Bad request"
          content:
            application/problem+json:
              schema:
                $ref: "#/components/schemas/ProblemDetail"
        "401":
          description: "Unauthorized"
          content:
            application/problem+json:
              schema:
                $ref: "#/components/schemas/ProblemDetail"
        "403":
          description: "Forbidden"
          content:
            application/problem+json:
              schema:
                $ref: "#/components/schemas/ProblemDetail"
        "404":
          description: "Not found"
          content:
            application/problem+json:
              schema:
                $ref: "#/components/schemas/ProblemDetail"
        "500":
          description: "Internal server error"
          content:
            application/problem+json:
              schema:
                $ref: "#/components/schemas/ProblemDetail"

  /incidents/search:
    post:
      tags:
        - Incident
      summary: Query incidents (alpha)
      description: |
        Search for incidents based on given criteria.

        :::note
        This endpoint is an alpha feature and not enabled on Camunda clusters out of the box.
        See the [Camunda 8 REST API overview](/apis-tools/camunda-api-rest/camunda-api-rest-overview.md#query-api)
        for further details.
        :::
      requestBody:
        required: false
        content:
          application/json:
            schema:
              $ref: "#/components/schemas/IncidentSearchQueryRequest"
      responses:
        '200':
          description: >
            The incident search successful response.
          content:
            application/json:
              schema:
                $ref: "#/components/schemas/IncidentSearchQueryResponse"
        '400':
          description: >
            The incident search query failed.
            More details are provided in the response body.
        "401":
          description: "Unauthorized"
          content:
            application/problem+json:
              schema:
                $ref: "#/components/schemas/ProblemDetail"
        "403":
          description: "Forbidden"
          content:
            application/problem+json:
              schema:
                $ref: "#/components/schemas/ProblemDetail"
        "404":
          description: "Not found"
          content:
            application/problem+json:
              schema:
                $ref: "#/components/schemas/ProblemDetail"
        "500":
          description: "Internal server error"
          content:
            application/problem+json:
              schema:
                $ref: "#/components/schemas/ProblemDetail"
  /incidents/{incidentKey}:
    get:
      tags:
        - Incident
      summary: Get incident by key (alpha)
      description: |
        Returns incident as JSON.
        :::note
        This endpoint is an alpha feature and not enabled on Camunda clusters out of the box.
        See the [Camunda 8 REST API overview](/apis-tools/camunda-api-rest/camunda-api-rest-overview.md#query-api)
        for further details.
        :::
      parameters:
        - name: incidentKey
          in: path
          required: true
          description: The assigned key of the incident, which acts as a unique identifier for this incident.
          schema:
            type: integer
            format: int64
      responses:
        "200":
          description: >
            The incident is successfully returned.
          content:
            application/json:
              schema:
                $ref: "#/components/schemas/IncidentItem"
        "400":
          description: >
            The incident Get failed.
            More details are provided in the response body.
          content:
            application/problem+json:
              schema:
                $ref: "#/components/schemas/ProblemDetail"
        "404":
          description: >
            The incident with the given key was not found.
            More details are provided in the response body.
          content:
            application/problem+json:
              schema:
                $ref: "#/components/schemas/ProblemDetail"
        "500":
          description: >
            An internal error occurred while processing the request.
          content:
            application/problem+json:
              schema:
                $ref: "#/components/schemas/ProblemDetail"
  /deployments:
    post:
      tags:
        - Resource
      summary: Deploy resources
      description: |
        Deploys one or more resources (e.g. processes, decision models, or forms).
        This is an atomic call, i.e. either all resources are deployed or none of them are.
      requestBody:
        required: true
        content:
          multipart/form-data:
            schema:
              type: object
              properties:
                resources:
                  type: array
                  description: |
                    The binary data to create the deployment resources. It is possible to have more than one form part with different form part names for the binary data to create a deployment.
                  items:
                    type: string
                    format: binary
                tenantId:
                  type: string
                  description: The tenant to deploy the resources to.
              required:
                - resource
      responses:
        "200":
          description: The resources are deployed.
          content:
            application/json:
              schema:
                $ref: "#/components/schemas/DeploymentResponse"
        "400":
          description: >
            The document upload failed. More details are provided in the response body.
          content:
            application/problem+json:
              schema:
                $ref: "#/components/schemas/ProblemDetail"
  /resources/{resourceKey}/deletion:
    post:
      tags:
        - Resource
      summary: Delete resource
      description: |
        Deletes a deployed resource.
        This can be a process definition, decision requirements definition, or form definition
        deployed using the deploy resources endpoint. Specify the resource you want to delete in the `resourceKey` parameter.
      parameters:
        - name: resourceKey
          in: path
          required: true
          description: |
            The key of the resource to delete.
            This can be the key of a process definition, the key of a decision requirements
            definition or the key of a form definition
          schema:
            type: integer
            format: int64
      requestBody:
        required: false
        content:
          application/json:
            schema:
              $ref: "#/components/schemas/DeleteResourceRequest"
      responses:
        "200":
          description: The resource is deleted.
        "400":
          description: The provided data is not valid.
          content:
            application/problem+json:
              schema:
                $ref: "#/components/schemas/ProblemDetail"
        "404":
          description: The resource is not found.
          content:
            application/problem+json:
              schema:
                $ref: "#/components/schemas/ProblemDetail"
        "500":
          description: An internal error occurred while processing the request.
          content:
            application/problem+json:
              schema:
                $ref: "#/components/schemas/ProblemDetail"


  /element-instances/{elementInstanceKey}/variables:
    post:
      tags:
        - Element instance
      summary: Update element instance variables
      description: |
        Updates all the variables of a particular scope (for example, process instance, flow element instance) with the given variable data.
        Specify the element instance in the `elementInstanceKey` parameter.
      parameters:
        - name: elementInstanceKey
          in: path
          required: true
          description: |
            The key of the element instance to update the variables for.
            This can be the process instance key (as obtained during instance creation), or a given
            element, such as a service task (see the `elementInstanceKey` on the job message).
          schema:
            type: integer
            format: int64
      requestBody:
        required: true
        content:
          application/json:
            schema:
              $ref: "#/components/schemas/SetVariableRequest"
      responses:
        "204":
          description: The variables were updated.
        "400":
          description: The provided data is not valid.
          content:
            application/problem+json:
              schema:
                $ref: "#/components/schemas/ProblemDetail"
        "500":
          description: An internal error occurred while processing the request.
          content:
            application/problem+json:
              schema:
                $ref: "#/components/schemas/ProblemDetail"

  /signals/broadcast:
    post:
      tags:
        - Signal
      summary: Broadcast signal
      description: Broadcasts a signal.
      requestBody:
        required: true
        content:
          application/json:
            schema:
              $ref: "#/components/schemas/SignalBroadcastRequest"
      responses:
        "200":
          description: The signal was broadcast.
          content:
            application/json:
              schema:
                $ref: "#/components/schemas/SignalBroadcastResponse"
        "400":
          description: The provided data is not valid.
          content:
            application/problem+json:
              schema:
                $ref: "#/components/schemas/ProblemDetail"
        "404":
          description: The signal is not found.
          content:
            application/problem+json:
              schema:
                $ref: "#/components/schemas/ProblemDetail"
        "500":
          description: An internal error occurred while processing the request.
          content:
            application/problem+json:
              schema:
                $ref: "#/components/schemas/ProblemDetail"

components:
  schemas:
    UserTaskSearchQueryRequest:
      allOf:
        - $ref: "#/components/schemas/SearchQueryRequest"
      description: User task search query request.
      type: object
      properties:
        filter:
          $ref: "#/components/schemas/UserTaskFilterRequest"
    UserTaskSearchQueryResponse:
      allOf:
        - $ref: "#/components/schemas/SearchQueryResponse"
      description: User task search query response.
      type: object
      properties:
        items:
          type: array
          items:
            $ref: "#/components/schemas/UserTaskItem"
    UserTaskFilterRequest:
      description: User task filter request.
      type: object
      properties:
        userTaskKey:
          type: integer
          format: int64
        state:
          type: string
        assignee:
          type: string
        elementId:
          type: string
        candidateGroup:
          type: string
        candidateUser:
          type: string
        processDefinitionKey:
          type: integer
          format: int64
        processInstanceKey:
          type: integer
          format: int64
        tenantIds:
          type: string
        processDefinitionId:
          type: string
        variables:
          type: array
          items:
            $ref: "#/components/schemas/UserTaskVariableFilterRequest"
    UserTaskVariableFilterRequest:
      type: object
      properties:
        name:
          type: string
        value:
          type: string
    UserTaskItem:
      type: object
      properties:
        userTaskKey:
          type: integer
          format: int64
        state:
          type: string
        assignee:
          type: string
        elementId:
          type: string
        elementInstanceKey:
          type: integer
          format: int64
        candidateGroup:
          type: array
          items:
            type: string
        candidateUser:
          type: array
          items:
            type: string
        processDefinitionId:
          type: string
        processDefinitionKey:
          type: integer
          format: int64
        processInstanceKey:
          type: integer
          format: int64
        formKey:
          type: integer
          format: int64
        creationDate:
          type: string
          format: date-time
        completionDate:
          type: string
          format: date-time
        followUpDate:
          type: string
          format: date-time
        dueDate:
          type: string
          format: date-time
        tenantIds:
          type: string
        externalFormReference:
          type: string
        processDefinitionVersion:
          type: integer
          format: int32
        customHeaders:
          type: object
          additionalProperties:
            type: string
        priority:
          type: integer
          description: The priority of a user task. The higher the value the higher the priority.
          minimum: 0
          maximum: 100
          default: 50
    ProcessInstanceSearchQueryRequest:
      description: Process instance search request.
      allOf:
        - $ref: "#/components/schemas/SearchQueryRequest"
      type: object
      properties:
        filter:
          allOf:
            - $ref: "#/components/schemas/ProcessInstanceFilterRequest"
    ProcessInstanceFilterRequest:
      description: Process instance search filter.
      type: object
      properties:
        processInstanceKey:
          type: integer
          description: The key of this process instance.
          format: int64
        processDefinitionId:
          type: string
          description: The process definition id.
        processDefinitionName:
          type: string
<<<<<<< HEAD
          description: The bpmn process ID.
=======
          description: The process definition name.
>>>>>>> eafdb4fe
        processDefinitionVersion:
          type: integer
          description: The process definition version.
          format: int32
        processDefinitionVersionTag:
          type: string
          description: The process definition version tag.
        processDefinitionKey:
          type: integer
          description: The process definition key.
          format: int64
        rootProcessInstanceKey:
          type: integer
          description: The root process instance key.
          format: int64
        parentProcessInstanceKey:
          type: integer
          description: The parent process instance key.
          format: int64
        parentFlowNodeInstanceKey:
          type: integer
          description: The parent flow node instance key.
          format: int64
        treePath:
          type: string
          description: The path of keys to this process instance, separated by '/'.
        startDate:
          type: string
          description: The start date.
          format: date-time
        endDate:
          type: string
          description: The end date.
          format: date-time
        state:
          $ref: '#/components/schemas/ProcessInstanceStateEnum'
          description: The state, one of ACTIVE, COMPLETED, CANCELED.
        incident:
          type: boolean
          description: Whether this process instance has a related incident or not.
        tenantId:
          type: string
          description: The tenant id.
    ProcessInstanceVariableFilterRequest:
      description: Process instance variable filter.
      type: object
      properties:
        name:
          type: string
          description: The variable name.
        values:
          type: array
          description: The variable values.
          items:
            type: string
    ProcessInstanceSearchQueryResponse:
      description: Process instance search response.
      allOf:
        - $ref: "#/components/schemas/SearchQueryResponse"
      type: object
      properties:
        items:
          type: array
          items:
            $ref: "#/components/schemas/ProcessInstanceItem"
    ProcessInstanceItem:
      description: Process instance search response item.
      type: object
      properties:
        processInstanceKey:
          type: integer
          description: The key of this process instance.
          format: int64
<<<<<<< HEAD
        processDefinitionName:
          type: string
          description: The process name.
=======
        processDefinitionId:
          type: string
          description: The process definition id.
        processDefinitionName:
          type: string
          description: The process definition name.
>>>>>>> eafdb4fe
        processDefinitionVersion:
          type: integer
          description: The process definition version.
          format: int32
        processDefinitionVersionTag:
          type: string
          description: The process definition version tag.
        processDefinitionKey:
          type: integer
          description: The process definition key.
          format: int64
        rootProcessInstanceKey:
          type: integer
          description: The root process instance key.
          format: int64
        parentProcessInstanceKey:
          type: integer
          description: The parent process instance key.
          format: int64
        parentFlowNodeInstanceKey:
          type: integer
          description: The parent flow node instance key.
          format: int64
        treePath:
          type: string
          description: The path of keys to this process instance, separated by '/'.
        startDate:
          type: string
          description: The start date.
          format: date-time
        endDate:
          type: string
          description: The end date.
          format: date-time
        state:
          $ref: '#/components/schemas/ProcessInstanceStateEnum'
          description: The state, one of ACTIVE, COMPLETED, CANCELED.
        incident:
          type: boolean
          description: Whether this process instance has a related incident or not.
        tenantId:
          type: string
          description: The tenant id.
    ProcessInstanceStateEnum:
      enum:
        - ACTIVE
        - COMPLETED
        - CANCELED
    CancelProcessInstanceRequest:
      type: object
      nullable: true
      properties:
        operationReference:
          description: |
            A reference key chosen by the user that will be part of all records resulting from this operation.
            Must be > 0 if provided.
          type: integer
          format: int64
          minimum: 1

    FlowNodeInstanceSearchQueryRequest:
      description: Flow node instance search request
      allOf:
        - $ref: "#/components/schemas/SearchQueryRequest"
      type: object
      properties:
        filter:
          allOf:
            - $ref: "#/components/schemas/FlowNodeInstanceFilterRequest"
    FlowNodeInstanceFilterRequest:
      type: object
      properties:
        flowNodeInstanceKey:
          type: integer
          description: The assigned key, which acts as a unique identifier for this flow node instance.
          format: int64
        processInstanceKey:
          type: integer
          description: The process instance key associated to this flow node instance.
          format: int64
        processDefinitionKey:
          type: integer
          description: The process definition key associated to this flow node instance.
          format: int64
        processDefinitionId:
          description: The bpmn process id associated to this flow node instance.
          type: string
        state:
          description: State of flow node instance as defined set of values.
          type: string
          enum:
            - ACTIVE
            - COMPLETED
            - TERMINATED
        type:
          description: Type of flow node as defined set of values.
          type: string
          enum:
            - UNSPECIFIED
            - PROCESS
            - SUB_PROCESS
            - EVENT_SUB_PROCESS
            - START_EVENT
            - INTERMEDIATE_CATCH_EVENT
            - INTERMEDIATE_THROW_EVENT
            - BOUNDARY_EVENT
            - END_EVENT
            - SERVICE_TASK
            - RECEIVE_TASK
            - USER_TASK
            - MANUAL_TASK
            - TASK
            - EXCLUSIVE_GATEWAY
            - INCLUSIVE_GATEWAY
            - PARALLEL_GATEWAY
            - EVENT_BASED_GATEWAY
            - SEQUENCE_FLOW
            - MULTI_INSTANCE_BODY
            - CALL_ACTIVITY
            - BUSINESS_RULE_TASK
            - SCRIPT_TASK
            - SEND_TASK
            - UNKNOWN
        flowNodeId:
          type: string
          description: The flow node id for this flow node instance.
        flowNodeName:
          type: string
          description: The flow node name.
        treePath:
          type: string
          description: The path of keys from process instance to this flow node instance separated by '/'.
        incident:
          type: boolean
          description: Shows whether this flow node instance has an incident related to.
        incidentKey:
          type: integer
          description: The key of incident if field incident is true.
          format: int64
        tenantId:
          description: The tenant id.
          type: string
    FlowNodeInstanceSearchQueryResponse:
      allOf:
        - $ref: "#/components/schemas/SearchQueryResponse"
      type: object
      properties:
        items:
          type: array
          items:
            $ref: "#/components/schemas/FlowNodeInstanceItem"
    FlowNodeInstanceItem:
      type: object
      properties:
        flowNodeInstanceKey:
          type: integer
          description: The assigned key, which acts as a unique identifier for this flow node instance.
          format: int64
        processInstanceKey:
          description: The process instance key associated to this flow node instance.
          type: integer
          format: int64
        processDefinitionKey:
          description: The process definition key associated to this flow node instance.
          type: integer
          format: int64
        processDefinitionId:
          description: The bpmn process id associated to this flow node instance.
          type: string
        startDate:
          description: Date when flow node instance started.
          type: string
          format: date-time
        endDate:
          description: Date when flow node instance finished.
          type: string
          format: date-time
        flowNodeId:
          description: The flow node id for this flow node instance.
          type: string
        treePath:
          description: The path from process instance leading to this flow node instance.
          type: string
        type:
          description: Type of flow node as defined set of values.
          type: string
          enum:
            - UNSPECIFIED
            - PROCESS
            - SUB_PROCESS
            - EVENT_SUB_PROCESS
            - START_EVENT
            - INTERMEDIATE_CATCH_EVENT
            - INTERMEDIATE_THROW_EVENT
            - BOUNDARY_EVENT
            - END_EVENT
            - SERVICE_TASK
            - RECEIVE_TASK
            - USER_TASK
            - MANUAL_TASK
            - TASK
            - EXCLUSIVE_GATEWAY
            - INCLUSIVE_GATEWAY
            - PARALLEL_GATEWAY
            - EVENT_BASED_GATEWAY
            - SEQUENCE_FLOW
            - MULTI_INSTANCE_BODY
            - CALL_ACTIVITY
            - BUSINESS_RULE_TASK
            - SCRIPT_TASK
            - SEND_TASK
            - UNKNOWN
        state:
          description: State of flow node instance as defined set of values.
          type: string
          enum:
            - ACTIVE
            - COMPLETED
            - TERMINATED
        incident:
          description: Shows whether this flow node instance has an incident. If true also an incidentKey is provided.
          type: boolean
        incidentKey:
          description: Incident key associated with this flow node instance.
          type: integer
          format: int64
        tenantId:
          description: The tenant id of the incident.
          type: string
    DecisionDefinitionSearchQueryRequest:
      allOf:
        - $ref: "#/components/schemas/SearchQueryRequest"
      type: object
      properties:
        filter:
          allOf:
            - $ref: "#/components/schemas/DecisionDefinitionFilterRequest"
    DecisionDefinitionFilterRequest:
      type: object
      properties:
        decisionDefinitionKey:
          type: integer
          format: int64
          description: The assigned key, which acts as a unique identifier for this decision definition.
        decisionDefinitionId:
          type: string
          description: The DMN id of the decision definition.
<<<<<<< HEAD
        decisionDefinitionName:
=======
        name:
>>>>>>> eafdb4fe
          type: string
          description: The DMN name of the decision definition.
        version:
          type: integer
          format: int32
          description: The assigned version of the decision definition.
        decisionRequirementsId:
          type: string
          description: the DMN id of the decision requirements graph that the decision definition is part of.
        decisionRequirementsKey:
          type: integer
          format: int64
          description: The assigned key of the decision requirements graph that the decision definition is part of.
        tenantId:
          type: string
          description: The tenant id of the decision definition.
    IncidentSearchQueryRequest:
      allOf:
        - $ref: "#/components/schemas/SearchQueryRequest"
      type: object
      properties:
        filter:
          allOf:
            - $ref: "#/components/schemas/IncidentFilterRequest"
    IncidentFilterRequest:
      type: object
      properties:
        key:
          type: integer
          format: int64
          description: The assigned key, which acts as a unique identifier for this incident.
        processDefinitionKey:
          type: integer
          format: int64
          description: The process definition key associated to this incident.
        processDefinitionId:
          type: string
          description: The bpmn process id associated to this incident.
        processInstanceKey:
          type: integer
          format: int64
          description: The process instance key associated to this incident.
        errorType:
          type: string
          description: Incident error type with a defined set of values.
          enum:
            - UNSPECIFIED
            - UNKNOWN
            - IO_MAPPING_ERROR
            - JOB_NO_RETRIES
            - CONDITION_ERROR
            - EXTRACT_VALUE_ERROR
            - CALLED_ELEMENT_ERROR
            - UNHANDLED_ERROR_EVENT
            - MESSAGE_SIZE_EXCEEDED
            - CALLED_DECISION_ERROR
            - DECISION_EVALUATION_ERROR
            - FORM_NOT_FOUND
        errorMessage:
          type: string
          description: Error message which describes the error in more detail.
        flowNodeId:
          type: string
          description: The flow node id associated to this incident.
        flowNodeInstanceKey:
          type: integer
          format: int64
          description: The flow node instance key associated to this incident.
        creationTime:
          type: string
          description: Date of incident creation.
          format: date-time
        state:
          type: string
          description: State of this incident with a defined set of values.
          enum:
            - ACTIVE
            - MIGRATED
            - RESOLVED
            - PENDING
        jobKey:
          type: integer
          format: int64
          description: The job key, if exists, associated with this incident.
        treePath:
          type: string
          description: The path from process instance via flow node ids and flow node instance keys leading to this incident.
        tenantId:
          description: The tenant id of the incident.
          type: string
    IncidentSearchQueryResponse:
      allOf:
        - $ref: "#/components/schemas/SearchQueryResponse"
      type: object
      properties:
        items:
          type: array
          items:
            $ref: "#/components/schemas/IncidentItem"
    IncidentItem:
      type: object
      properties:
        key:
          type: integer
          format: int64
          description: The assigned key, which acts as a unique identifier for this incident.
        processDefinitionKey:
          type: integer
          format: int64
          description: The process definition key associated to this incident.
        processDefinitionId:
          type: string
          description: The bpmn process id associated to this incident.
        processInstanceKey:
          type: integer
          format: int64
          description: The process instance key associated to this incident.
        errorType:
          type: string
          description: Incident error type with a defined set of values.
          enum:
            - UNSPECIFIED
            - UNKNOWN
            - IO_MAPPING_ERROR
            - JOB_NO_RETRIES
            - CONDITION_ERROR
            - EXTRACT_VALUE_ERROR
            - CALLED_ELEMENT_ERROR
            - UNHANDLED_ERROR_EVENT
            - MESSAGE_SIZE_EXCEEDED
            - CALLED_DECISION_ERROR
            - DECISION_EVALUATION_ERROR
            - FORM_NOT_FOUND
        errorMessage:
          type: string
          description: Error message which describes the error in more detail.
        flowNodeId:
          type: string
          description: The flow node id associated to this incident.
        flowNodeInstanceKey:
          type: integer
          format: int64
          description: The flow node instance key associated to this incident.
        creationTime:
          type: string
          description: Date of incident creation.
          format: date-time
        state:
          type: string
          description: State of this incident with a defined set of values.
          enum:
          - ACTIVE
          - MIGRATED
          - RESOLVED
          - PENDING
        jobKey:
          type: integer
          description: The job key, if exists, associated with this incident.
          format: int64
        treePath:
          type: string
          description: The path from process instance via flow node ids and flow node instance keys leading to this incident.
        tenantId:
          description: The tenant id of the incident.
          type: string
    OperationItem:
      description: " Operation"
      type: object
      properties:
        id:
          type: string
        batchOperationId:
          type: string
        type:
          type: string
          enum:
            - RESOLVE_INCIDENT
            - CANCEL_PROCESS_INSTANCE
            - DELETE_PROCESS_INSTANCE
            - ADD_VARIABLE
            - UPDATE_VARIABLE
            - MODIFY_PROCESS_INSTANCE
            - DELETE_DECISION_DEFINITION
            - DELETE_PROCESS_DEFINITION
            - MIGRATE_PROCESS_INSTANCE
        state:
          type: string
          enum:
            - SCHEDULED
            - LOCKED
            - SENT
            - FAILED
            - COMPLETED
        errorMessage:
          type: string
        completedDate:
          type: string
          format: date-time
    ProcessInstanceReferenceItem:
      description: "Process instance reference description"
      type: object
      properties:
        instanceId:
          type: string
        processDefinitionId:
          type: string
        processDefinitionName:
          type: string
    DecisionDefinitionSearchQueryResponse:
      allOf:
        - $ref: "#/components/schemas/SearchQueryResponse"
      type: object
      properties:
        items:
          type: array
          items:
            $ref: "#/components/schemas/DecisionDefinitionItem"
    DecisionDefinitionItem:
      type: object
      properties:
        decisionDefinitionKey:
          type: integer
          format: int64
          description: The assigned key, which acts as a unique identifier for this decision definition.
        decisionDefinitionId:
          type: string
          description: The DMN id of the decision definition.
<<<<<<< HEAD
        decisionDefinitionName:
=======
        name:
>>>>>>> eafdb4fe
          type: string
          description: The DMN name of the decision definition.
        version:
          type: integer
          format: int32
          description: The assigned version of the decision definition.
        decisionRequirementsId:
          type: string
          description: the DMN id of the decision requirements graph that the decision definition is part of.
        decisionRequirementsKey:
          type: integer
          format: int64
          description: The assigned key of the decision requirements graph that the decision definition is part of.
        tenantId:
          type: string
          description: The tenant id of the decision definition.
    AuthorizationPatchRequest:
      type: object
      properties:
        action:
          description: Indicates if permissions should be added or removed.
          type: string
          enum:
            - ADD
            - REMOVE
        resourceType:
          description: The type of resource to add/remove perissions to/from.
          enum:
            - AUTHORIZATION
            - MESSAGE
            - JOB
            - APPLICATION
            - TENANT
            - DEPLOYMENT
            - PROCESS_DEFINITION
            - USER_TASK
            - DECISION_REQUIREMENTS_DEFINITION
            - DECISION_DEFINITION
            - USER_GROUP
            - USER
            - ROLE
        permissions:
          type: array
          description: The permissions to add/remove.
          items:
            properties:
              permissionType:
                description: Specifies the type of permissions.
                enum:
                  - CREATE
                  - READ
                  - UPDATE
                  - DELETE
              resourceIds:
                type: array
                description: A list of resource IDs the permission relates to.
                items:
                  type: string
    UserRequest:
      type: "object"
      properties:
        password:
          type: "string"
        username:
          type: "string"
        name:
          type: "string"
        email:
          type: "string"
    UserCreateResponse:
      type: "object"
      properties:
        userKey:
          description: The key of the created user
          type: "integer"
          format: "int64"
    UserSearchQueryRequest:
      allOf:
        - $ref: "#/components/schemas/SearchQueryRequest"
      type: object
      properties:
        filter:
          allOf:
            - $ref: "#/components/schemas/UserFilterRequest"
    UserFilterRequest:
      type: object
      properties:
        username:
          type: "string"
        name:
          type: "string"
        email:
          type: "string"
    UserResponse:
      type: "object"
      properties:
        id:
          type: "integer"
          format: "int64"
        key:
          type: "integer"
          format: "int64"
        username:
          type: "string"
        name:
          type: "string"
        email:
          type: "string"
    UserSearchResponse:
      type: object
      allOf:
        - $ref: "#/components/schemas/SearchQueryResponse"
      properties:
        items:
          type: array
          items:
            $ref: "#/components/schemas/UserResponse"
    TopologyResponse:
      description: The response of a topology request.
      type: object
      properties:
        brokers:
          description: A list of brokers that are part of this cluster.
          type: array
          nullable: true
          items:
            $ref: "#/components/schemas/BrokerInfo"
        clusterSize:
          description: The number of brokers in the cluster.
          type: integer
          format: int32
          nullable: true
        partitionsCount:
          description: The number of partitions are spread across the cluster.
          type: integer
          format: int32
          nullable: true
        replicationFactor:
          description: The configured replication factor for this cluster.
          type: integer
          format: int32
          nullable: true
        gatewayVersion:
          description: The version of the Zeebe Gateway.
          type: string
          nullable: true
    LicenseResponse:
      description: The response of a license request.
      type: object
      properties:
        validLicense:
          description: True if the Camunda license is valid, false if otherwise
          type: boolean
          nullable: false
        licenseType:
          description: Will return the license type property of the Camunda license
          type: string
    BrokerInfo:
      description: Provides information on a broker node.
      type: object
      properties:
        nodeId:
          description: The unique (within a cluster) node ID for the broker.
          type: integer
          format: int32
        host:
          description: The hostname for reaching the broker.
          type: string
        port:
          description: The port for reaching the broker.
          type: integer
          format: int32
        partitions:
          description: A list of partitions managed or replicated on this broker.
          type: array
          items:
            $ref: "#/components/schemas/Partition"
        version:
          description: The broker version.
          type: string
    Partition:
      description: Provides information on a partition within a broker node.
      type: object
      properties:
        partitionId:
          description: The unique ID of this partition.
          type: integer
          format: int32
        role:
          description: Describes the Raft role of the broker for a given partition.
          type: string
          enum:
            - leader
            - follower
            - inactive
        health:
          description: Describes the current health of the partition.
          type: string
          enum:
            - healthy
            - unhealthy
            - dead
    UserTaskCompletionRequest:
      type: object
      properties:
        variables:
          additionalProperties: true
          description: The variables to complete the user task with.
          type: object
          nullable: true
        action:
          description: >
            A custom action value that will be accessible from user task events resulting
            from this endpoint invocation. If not provided, it will default to "complete".
          type: string
          nullable: true
    UserTaskAssignmentRequest:
      type: object
      properties:
        assignee:
          description: The assignee for the user task. The assignee must not be empty or `null`.
          type: string
          nullable: false
        allowOverride:
          description: >
            By default, the task is reassigned if it was already assigned. Set this to `false`
            to return an error in such cases. The task must then first be unassigned to
            be assigned again. Use this when you have users picking from group task
            queues to prevent race conditions.
          type: boolean
          nullable: true
        action:
          description: >
            A custom action value that will be accessible from user task events resulting
            from this endpoint invocation. If not provided, it will default to "assign".
          type: string
          nullable: true
    UserTaskUpdateRequest:
      type: object
      properties:
        changeset:
          $ref: "#/components/schemas/Changeset"
        action:
          description: >
            A custom action value that will be accessible from user task events resulting
            from this endpoint invocation. If not provided, it will default to "update".
          type: string
          nullable: true
    Changeset:
      description: |
        JSON object with changed task attribute values.

        The following attributes can be adjusted with this endpoint, additional attributes
        will be ignored:

        * `candidateGroups` - reset by providing an empty list
        * `candidateUsers` - reset by providing an empty list
        * `dueDate` - reset by providing an empty String
        * `followUpDate` - reset by providing an empty String
        * `priority` - minimum 0, maximum 100, default 50

        Providing any of those attributes with a `null` value or omitting it preserves
        the persisted attribute's value.

        The assignee cannot be adjusted with this endpoint, use the Assign task endpoint.
        This ensures correct event emission for assignee changes.
      type: object
      nullable: true
      additionalProperties: true
      properties:
        dueDate:
          type: string
          format: date-time
          description: The due date of the task. Reset by providing an empty String.
          nullable: true
        followUpDate:
          type: string
          format: date-time
          description: The follow-up date of the task. Reset by providing an empty String.
          nullable: true
        candidateUsers:
          type: array
          description: The list of candidate users of the task. Reset by providing an empty list.
          items:
            type: string
          nullable: true
        candidateGroups:
          type: array
          description: The list of candidate groups of the task. Reset by providing an empty list.
          items:
            type: string
          nullable: true
        priority:
          type: integer
          format: int32
          description: The priority of the task.
          minimum: 0
          default: 50
          maximum: 100
          nullable: true
    ClockPinRequest:
      type: object
      properties:
        timestamp:
          description: The exact time in epoch milliseconds to which the clock should be pinned.
          type: integer
          format: int64
      required:
        - timestamp
    JobActivationRequest:
      type: object
      properties:
        type:
          description: >
            the job type, as defined in the BPMN process (e.g. <zeebe:taskDefinition
            type="payment-service" />)
          type: string
        worker:
          description: the name of the worker activating the jobs, mostly used for logging purposes
          type: string
          nullable: true
        timeout:
          description: >
            a job returned after this call will not be activated by another call until the
            timeout (in ms) has been reached
          type: integer
          format: int64
        maxJobsToActivate:
          description: the maximum jobs to activate by this request
          type: integer
          format: int32
        fetchVariable:
          description: >
            a list of variables to fetch as the job variables; if empty, all visible variables at
            the time of activation for the scope of the job will be returned
          type: array
          nullable: true
          items:
            type: string
        requestTimeout:
          description: >
            The request will be completed when at least one job is activated or after the
            requestTimeout (in ms). If the requestTimeout = 0, a default timeout is used.
            If the requestTimeout < 0, long polling is disabled and the request is completed
            immediately, even when no job is activated.
          type: integer
          format: int64
          default: 0
          nullable: true
        tenantIds:
          description: a list of IDs of tenants for which to activate jobs
          type: array
          items:
            type: string
          nullable: true
      required:
        - type
        - timeout
        - maxJobsToActivate
    JobActivationResponse:
      description: The list of activated jobs
      type: object
      properties:
        jobs:
          type: array
          items:
            $ref: "#/components/schemas/ActivatedJob"
    ActivatedJob:
      type: object
      properties:
        key:
          description: the key, a unique identifier for the job
          type: integer
          format: int64
        type:
          description: the type of the job (should match what was requested)
          type: string
        processInstanceKey:
          description: the job's process instance key
          type: integer
          format: int64
        processDefinitionId:
          description: the bpmn process ID of the job's process definition
          type: string
        processDefinitionVersion:
          description: the version of the job's process definition
          type: integer
          format: int32
        processDefinitionKey:
          description: the key of the job's process definition
          type: integer
          format: int64
        elementId:
          description: the associated task element ID
          type: string
        elementInstanceKey:
          description: >
            the unique key identifying the associated task, unique within the scope of the
            process instance
          type: integer
          format: int64
        customHeaders:
          description: a set of custom headers defined during modelling; returned as a serialized JSON document
          type: object
          additionalProperties: true
        worker:
          description: the name of the worker which activated this job
          type: string
        retries:
          description: the amount of retries left to this job (should always be positive)
          type: integer
          format: int32
        deadline:
          description: when the job can be activated again, sent as a UNIX epoch timestamp
          type: integer
          format: int64
        variables:
          description: All variables visible to the task scope, computed at activation time
          type: object
          additionalProperties: true
        tenantId:
          description: The ID of the tenant that owns the job
          type: string
    JobFailRequest:
      type: object
      properties:
        retries:
          description: >
            The amount of retries the job should have left
          type: integer
          format: int32
          default: 0
        errorMessage:
          description: >
            An optional message describing why the job failed. This is particularly useful if a job
            runs out of retries and an incident is raised, as this message can help explain why an
            incident was raised.
          type: string
          nullable: true
        retryBackOff:
          description: >
            The backoff timeout (in ms) for the next retry.
          type: integer
          format: int64
          default: 0
        variables:
          additionalProperties: true
          description: >
            JSON object that will instantiate the variables at the local scope of the job's
            associated task.
          type: object
          nullable: true
    JobErrorRequest:
      type: object
      properties:
        errorCode:
          description: >
            The error code that will be matched with an error catch event.
          type: string
        errorMessage:
          description: >
            An error message that provides additional context.
          type: string
          nullable: true
        variables:
          additionalProperties: true
          description: >
            JSON object that will instantiate the variables at the local scope of the error catch event that catches the thrown error.
          type: object
          nullable: true
      required:
        - errorCode
    JobCompletionRequest:
      type: object
      properties:
        variables:
          additionalProperties: true
          description: The variables to complete the job with.
          type: object
          nullable: true
    JobUpdateRequest:
      type: object
      properties:
        changeset:
          $ref: "#/components/schemas/JobChangeset"
      required:
        - changeset
    JobChangeset:
      description: |
        JSON object with changed job attribute values.

        The following attributes can be adjusted with this endpoint, additional attributes
        will be ignored:

        * `retries` - The new amount of retries for the job; must be a positive number.
        * `timeout` - The duration of the new timeout in ms, starting from the current moment.

        Providing any of those attributes with a null value or omitting it preserves the persisted attribute’s value.

        The job cannot be completed or failed with this endpoint, use the complete job or fail job endpoints instead.
      type: object
      properties:
        retries:
          type: integer
          format: int32
          description: The new amount of retries for the job; must be a positive number.
          nullable: true
        timeout:
          type: integer
          format: int64
          description: The duration of the new timeout in ms, starting from the current moment.
          nullable: true

    ProblemDetail:
      description: >
        A Problem detail object as described in [RFC 9457](https://www.rfc-editor.org/rfc/rfc9457).
        There may be additional properties specific to the problem type.
      type: object
      properties:
        type:
          type: string
          format: uri
          description: A URI identifying the problem type.
          default: about:blank
        title:
          type: string
          description: A summary of the problem type.
        status:
          type: integer
          format: int32
          description: The HTTP status code for this problem.
          minimum: 400
          maximum: 600
        detail:
          type: string
          description: An explanation of the problem in more detail.
        instance:
          type: string
          format: uri
          description: A URI identifying the origin of the problem.
    SearchQueryRequest:
      type: object
      properties:
        sort:
          type: array
          items:
            allOf:
              - $ref: "#/components/schemas/SearchQuerySortRequest"
        page:
          allOf:
            - $ref: "#/components/schemas/SearchQueryPageRequest"
          type: object
    SearchQueryPageRequest:
      type: object
      properties:
        from:
          type: integer
          format: int32
        limit:
          type: integer
          format: int32
        searchAfter:
          type: array
          items:
            type: object
        searchBefore:
          type: array
          items:
            type: object
    SearchQuerySortRequest:
      type: object
      properties:
        field:
          type: string
        order:
          type: string
          default: asc
      required:
        - field
    SearchQueryResponse:
      type: object
      properties:
        page:
          allOf:
            - $ref: "#/components/schemas/SearchQueryPageResponse"
          type: object
    SearchQueryPageResponse:
      type: object
      properties:
        totalItems:
          type: integer
          format: int64
        firstSortValues:
          type: array
          items:
            type: object
        lastSortValues:
          type: array
          items:
            type: object
    VariableValueFilterRequest:
      type: object
      properties:
        name:
          type: string
        eq:
          type: object
        neq:
          type: object
        gt:
          type: object
        gte:
          type: object
        lt:
          type: object
        lte:
          type: object
    DecisionRequirementsSearchQueryRequest:
      allOf:
        - $ref: "#/components/schemas/SearchQueryRequest"
      type: object
      properties:
        filter:
          allOf:
            - $ref: "#/components/schemas/DecisionRequirementsFilterRequest"
    DecisionRequirementsFilterRequest:
      type: object
      properties:
        decisionRequirementsKey:
          type: integer
          format: int64
          description: The assigned key, which acts as a unique identifier for this decision requirements.
<<<<<<< HEAD
        decisionRequirementsName:
=======
        name:
>>>>>>> eafdb4fe
          type: string
          description: The DMN name of the decision requirements.
        version:
          type: integer
          format: int32
          description: The assigned version of the decision requirements.
        decisionRequirementsId:
          type: string
          description: the DMN id of the decision requirements.
        tenantId:
          type: string
          description: The tenant ID of the decision requirements.
    DecisionRequirementsSearchQueryResponse:
      allOf:
        - $ref: "#/components/schemas/SearchQueryResponse"
      type: object
      properties:
        items:
          type: array
          items:
            $ref: "#/components/schemas/DecisionRequirementsItem"
    DecisionRequirementsItem:
      type: object
      properties:
        decisionRequirementsKey:
          type: integer
          format: int64
          description: The assigned key, which acts as a unique identifier for this decision requirements.
<<<<<<< HEAD
        decisionRequirementsName:
=======
        name:
>>>>>>> eafdb4fe
          type: string
          description: The DMN name of the decision requirements.
        version:
          type: integer
          format: int32
          description: The assigned version of the decision requirements.
        decisionRequirementsId:
          type: string
          description: the DMN id of the decision requirements.
        resourceName:
          type: string
          description: The name of the resource from which this decision requirements was parsed.
        tenantId:
          type: string
          description: The tenant ID of the decision requirements.
    EvaluateDecisionRequest:
      type: object
      properties:
        decisionDefinitionKey:
          description: |
            The unique key identifying the decision to be evaluated.
            Cannot be used together with decisionDefinitionId.
          type: integer
          format: int64
        decisionDefinitionId:
          description: |
            The ID of the decision to be evaluated.
            Cannot be used together with decisionDefinitionKey. When using the decision ID, the latest
            deployed version of the decision is used.
          type: string
        variables:
          description: The message variables as JSON document.
          additionalProperties: true
          type: object
        tenantId:
          description: The tenant ID of the decision.
          type: string
    EvaluateDecisionResponse:
      type: object
      properties:
        decisionDefinitionKey:
          description: The unique key identifying the decision which was evaluated.
          type: integer
          format: int64
        decisionDefinitionId:
          description: The ID of the decision which was evaluated.
          type: string
        decisionDefinitionName:
          description: The name of the decision which was evaluated.
          type: string
        decisionDefinitionVersion:
          description: The version of the decision which was evaluated.
          type: integer
          format: int32
        decisionRequirementsId:
          description: The ID of the decision requirements graph that the decision which was evaluated is part of.
          type: string
        decisionRequirementsKey:
          description: The unique key identifying the decision requirements graph that the decision which was evaluated is part of.
          type: integer
          format: int64
        output:
          description: |
            JSON document that will instantiate the result of the decision which was evaluated.
          type: string
        failedDecisionDefinitionId:
          description: The ID of the decision which failed during evaluation.
          type: string
        failureMessage:
          description: Message describing why the decision which was evaluated failed.
          type: string
        tenantId:
          description: The tenant ID of the evaluated decision.
          type: string
        decisionInstanceKey:
          description: The unique key identifying this decision evaluation.
          type: integer
          format: int64
        evaluatedDecisions:
          type: array
          items:
            $ref: "#/components/schemas/EvaluatedDecisionItem"
    EvaluatedDecisionItem:
      type: object
      description: List of decisions that were evaluated within the requested decision evaluation.
      properties:
        decisionDefinitionKey:
          description: The unique key identifying the decision which was evaluate.
          type: integer
          format: int64
        decisionDefinitionId:
          description: The ID of the decision which was evaluated.
          type: string
        decisionDefinitionName:
          description: The name of the decision which was evaluated.
          type: string
        decisionDefinitionVersion:
          description: The version of the decision which was evaluated.
          type: integer
          format: int32
        decisionDefinitionType:
          description: The type of the decision which was evaluated.
          type: string
        output:
          description: |
            JSON document that will instantiate the result of the decision which was evaluated.
          type: string
        tenantId:
          description: The tenant ID of the evaluated decision.
          type: string
        matchedRules:
          type: array
          items:
            $ref: "#/components/schemas/MatchedDecisionRuleItem"
        evaluatedInputs:
          type: array
          items:
            $ref: "#/components/schemas/EvaluatedDecisionInputItem"
    MatchedDecisionRuleItem:
      type: object
      description: The decision rules that matched within this decision evaluation.
      properties:
        ruleId:
          description: The ID of the matched rule.
          type: string
        ruleIndex:
          description: The index of the matched rule.
          type: integer
          format: int32
        evaluatedOutputs:
          type: array
          items:
            $ref: "#/components/schemas/EvaluatedDecisionOutputItem"
    EvaluatedDecisionInputItem:
      type: object
      description: The decision inputs that were evaluated within this decision evaluation.
      properties:
        inputId:
          description: The ID of the evaluated decision input.
          type: string
        inputName:
          description: The name of the evaluated decision input.
          type: string
        inputValue:
          description: The value of the evaluated decision input.
          type: string
    EvaluatedDecisionOutputItem:
      type: object
      description: The evaluated decision outputs.
      properties:
        outputId:
          description: The ID of the evaluated decision output.
          type: string
        outputName:
          description: The name of the evaluated decision output.
          type: string
        outputValue:
          description: The value of the evaluated decision output.
          type: string
    DecisionInstanceSearchQueryRequest:
      allOf:
        - $ref: "#/components/schemas/SearchQueryRequest"
      type: object
      properties:
        filter:
          allOf:
            - $ref: "#/components/schemas/DecisionInstanceFilterRequest"
    DecisionInstanceFilterRequest:
      type: object
      properties:
        decisionInstanceKey:
          type: integer
          format: int64
          description: The key of the decision instance.
        state:
          $ref: '#/components/schemas/DecisionInstanceStateEnum'
          description: The state of the decision instance.
        evaluationFailure:
          type: string
          description: The evaluation failure of the decision instance.
        processDefinitionKey:
          type: integer
          format: int64
          description: The key of the process definition.
        processInstanceKey:
          type: integer
          format: int64
          description: The key of the process instance.
        decisionDefinitionKey:
          type: integer
          format: int64
          description: The key of the decision.
        decisionDefinitionId:
          type: string
          description: The ID of the DMN decision.
        decisionDefinitionName:
          type: string
          description: The name of the DMN decision.
        decisionDefinitionVersion:
          type: integer
          format: int32
          description: The version of the decision.
        decisionDefinitionType:
<<<<<<< HEAD
          $ref: '#/components/schemas/DecisionInstanceTypeEnum'
=======
          $ref: '#/components/schemas/DecisionDefinitionTypeEnum'
>>>>>>> eafdb4fe
          description: The type of the decision.
        tenantId:
          type: string
          description: The tenant ID of the decision instance.
    DecisionInstanceSearchQueryResponse:
      allOf:
        - $ref: "#/components/schemas/SearchQueryResponse"
      type: object
      properties:
        items:
          type: array
          items:
            $ref: "#/components/schemas/DecisionInstanceItem"

    DecisionInstanceItem:
      type: object
      properties:
        decisionInstanceKey:
          type: integer
          format: int64
          description: The key of the decision instance.
        state:
          $ref: '#/components/schemas/DecisionInstanceStateEnum'
          description: The state of the decision instance.
        evaluationDate:
          type: string
          format: date-time
          description: The evaluation date of the decision instance.
        evaluationFailure:
          type: string
          description: The evaluation failure of the decision instance.
        processDefinitionKey:
          type: integer
          format: int64
          description: The key of the process definition.
        processInstanceKey:
          type: integer
          format: int64
          description: The key of the process instance.
        decisionDefinitionKey:
          type: integer
          format: int64
          description: The key of the decision.
        decisionDefinitionId:
          type: string
          description: The ID of the DMN decision.
        decisionDefinitionName:
          type: string
          description: The name of the DMN decision.
        decisionDefinitionVersion:
          type: integer
          format: int32
          description: The version of the decision.
        decisionDefinitionType:
<<<<<<< HEAD
          $ref: '#/components/schemas/DecisionInstanceTypeEnum'
=======
          $ref: '#/components/schemas/DecisionDefinitionTypeEnum'
>>>>>>> eafdb4fe
          description: The type of the decision.
        result:
          type: string
          description: The result of the decision instance.
        tenantId:
          type: string
          description: The tenant ID of the decision instance.

    DecisionInstanceGetQueryResponse:
      allOf:
        - $ref: '#/components/schemas/DecisionInstanceItem'
        - type: object
          properties:
            evaluatedInputs:
              type: array
              items:
                $ref: "#/components/schemas/EvaluatedDecisionInputItem"
              description: |
                The evaluated inputs of the decision instance.
            matchedRules:
              type: array
              items:
                $ref: "#/components/schemas/MatchedDecisionRuleItem"
              description: |
                The matched rules of the decision instance.

    DecisionDefinitionTypeEnum:
      enum:
        - DECISION_TABLE
        - LITERAL_EXPRESSION
        - UNSPECIFIED
        - UNKNOWN
    DecisionInstanceStateEnum:
      enum:
        - EVALUATED
        - FAILED
        - UNSPECIFIED
        - UNKNOWN

    MessageCorrelationRequest:
      type: object
      properties:
        name:
          description: >
            The message name as defined in the BPMN process
          type: string
        correlationKey:
          description: The correlation key of the message
          type: string
          default: ""
        variables:
          description: The message variables as JSON document
          additionalProperties: true
          type: object
          nullable: true
        tenantId:
          description: the tenant for which the message is published
          type: string
          nullable: true
    MessageCorrelationResponse:
      description: |
        The message key of the correlated message, as well as the first process instance key it
        correlated with.
      type: object
      properties:
        messageKey:
          description: The key of the correlated message
          type: integer
          format: int64
        tenantId:
          description: The tenant ID of the correlated message
          type: string
        processInstanceKey:
          description: The key of the first process instance the message correlated with
          type: integer
          format: int64
    MessagePublicationRequest:
      type: object
      properties:
        name:
          description: The name of the message.
          type: string
        correlationKey:
          description: The correlation key of the message.
          type: string
          default: ""
        timeToLive:
          description: Timespan (in ms) to buffer the message on the broker.
          type: integer
          format: int64
          default: 0
        messageId:
          description: |
            The unique ID of the message. Only useful to ensure only one message with the given ID
            will ever be published (during its lifetime).
          type: string
          nullable: true
        variables:
          description: The message variables as JSON document.
          additionalProperties: true
          type: object
          nullable: true
        tenantId:
          description: The tenant of the message sender.
          type: string
          nullable: true
      required:
        - name
        - correlationKey
    MessagePublicationResponse:
      description: The message key of the published message.
      type: object
      properties:
        messageKey:
          description: The key of the message
          type: integer
          format: int64
        tenantId:
          description: The tenant ID of the message.
          type: string

    DocumentReference:
      type: object
      properties:
        documentType:
          type: string
          description: Document discriminator. Always set to "camunda".
          enum:
            - camunda
        storeId:
          type: string
          description: The ID of the document store.
        documentId:
          type: string
          description: The ID of the document.
        metadata:
          $ref: "#/components/schemas/DocumentMetadata"
    DocumentMetadata:
      type: object
      additionalProperties: true
      properties:
        contentType:
          type: string
          description: The content type of the document.
        fileName:
          type: string
          description: The name of the file.
        expiresAt:
          type: string
          format: date-time
          description: The date and time when the document expires.
        size:
          type: integer
          format: int64
          description: The size of the document in bytes.
    DocumentLinkRequest:
      type: object
      properties:
        expiresAt:
          type: string
          format: date-time
          description: The date and time when the link expires.
          nullable: true
    DocumentLink:
      type: object
      properties:
        url:
          type: string
          description: The link to the document.
        expiresAt:
          type: string
          format: date-time
          description: The date and time when the link expires.

    DeploymentResponse:
      type: object
      properties:
        deploymentKey:
          type: integer
          format: int64
          description: The unique key identifying the deployment.
        deployments:
          type: array
          items:
            $ref: "#/components/schemas/DeploymentMetadata"
        tenantId:
          type: string
    DeploymentMetadata:
      type: object
      properties:
        processDefinition:
          $ref: "#/components/schemas/DeploymentProcess"
        decisionDefinition:
          $ref: "#/components/schemas/DeploymentDecision"
        decisionRequirements:
          $ref: "#/components/schemas/DeploymentDecisionRequirements"
        form:
          $ref: "#/components/schemas/DeploymentForm"
    DeploymentProcess:
      type: object
      properties:
        processDefinitionId:
          type: string
          description: |
            The bpmn process ID, as parsed during deployment, together with the version forms a
            unique identifier for a specific process definition.
        processDefinitionVersion:
          type: integer
          format: int32
          description: The assigned process version.
        processDefinitionKey:
          type: integer
          format: int64
          description: The assigned key, which acts as a unique identifier for this process.
        resourceName:
          type: string
          description: The resource name from which this process was parsed.
        tenantId:
          type: string
          description: The tenant ID of the deployed process.
    DeploymentDecision:
      type: object
      properties:
        decisionDefinitionId:
          type: string
          description: |
            The dmn decision ID, as parsed during deployment, together with the version forms a
            unique identifier for a specific decision.
        version:
          type: integer
          format: int32
          description: The assigned decision version.
        decisionDefinitionKey:
          type: integer
          format: int64
          description: |
            The assigned decision key, which acts as a unique identifier for this decision.
        name:
          type: string
          description: The DMN name of the decision, as parsed during deployment.
        tenantId:
          type: string
          description: The tenant ID of the deployed decision.
        decisionRequirementsId:
          type: string
          description: |
            The dmn ID of the decision requirements graph that this decision is part of, as parsed during deployment.
        decisionRequirementsKey:
          type: integer
          format: int64
          description: |
            The assigned key of the decision requirements graph that this decision is part of.
    DeploymentDecisionRequirements:
      type: object
      properties:
        decisionRequirementsId:
          type: string
          description: |
            The dmn decision requirements ID, as parsed during deployment; together with the versions forms a unique identifier for a specific decision.
        version:
          type: integer
          format: int32
          description: The assigned decision requirements version.
<<<<<<< HEAD
        decisionRequirementsName:
=======
        name:
>>>>>>> eafdb4fe
          type: string
          description: The DMN name of the decision requirements, as parsed during deployment.
        tenantId:
          type: string
          description: The tenant ID of the deployed decision requirements.
        decisionRequirementsKey:
          type: integer
          format: int64
          description: |
            The assigned decision requirements key, which acts as a unique identifier for this decision requirements.
        resourceName:
          type: string
          description: The resource name from which this decision requirements was parsed.
    DeploymentForm:
      type: object
      properties:
        formId:
          type: string
          description: |
            The form ID, as parsed during deployment, together with the version forms a
            unique identifier for a specific form.
        version:
          type: integer
          format: int32
          description: The assigned form version.
        formKey:
          type: integer
          format: int64
          description: The assigned key, which acts as a unique identifier for this form.
        resourceName:
          type: string
          description: The resource name from which this form was parsed.
        tenantId:
          type: string
          description: The tenant ID of the deployed form.

    CreateProcessInstanceRequest:
      type: object
      properties:
        processDefinitionKey:
          description: |
            The unique key identifying the process definition, e.g. returned for a process in the
            deploy resources endpoint. Cannot be used together with processDefinitionId.
          type: integer
          format: int64
        processDefinitionId:
          description: |
            The BPMN process ID of the process definition to start an instance of.
            Cannot be used together with processDefinitionKey.
          type: string
        processDefinitionVersion:
          description: |
            The version of the process. Only considered when a processDefinitionId is provided.
            By default, the latest version of the process is used.
          type: integer
          format: int32
          default: -1
        variables:
          description: |
            JSON object that will instantiate the variables for the root variable scope
            of the process instance.
          type: object
          additionalProperties: true
        tenantId:
          description: The tenant ID of the process definition.
          type: string
        operationReference:
          description: |
            A reference key chosen by the user that will be part of all records resulting from this operation.
            Must be >0 if provided.
          type: integer
          format: int64
          minimum: 1
        startInstructions:
          description: |
            List of start instructions. By default, the process instance will start at
            the start event. If provided, the process instance will apply start instructions
            after it has been created.
          type: array
          items:
            $ref: "#/components/schemas/ProcessInstanceCreationStartInstruction"
        awaitCompletion:
          description: |
            Wait for the process instance to complete. If the process instance completion does
            not occur within the requestTimeout, the request will be closed. Disabled by default.
          type: boolean
          default: false
        fetchVariables:
          description: |
            List of variables names to be included in the response.
            If empty, all visible variables in the root scope will be returned.
          type: array
          items:
            type: string
        requestTimeout:
          description: |
            Timeout (in ms) the request waits for the process to complete. By default or
            when set to 0, the generic request timeout configured in the cluster is applied.
          type: integer
          format: int64
    ProcessInstanceCreationStartInstruction:
      type: object
      properties:
        elementId:
          description: |
            Future extensions might include:
              - different types of start instructions
              - ability to set local variables for different flow scopes

            For now, however, the start instruction is implicitly a "startBeforeElement" instruction
          type: string
    CreateProcessInstanceResponse:
      type: object
      properties:
        processDefinitionKey:
          description: |
            The key of the process definition which was used to create the process instance.
          type: integer
          format: int64
        processDefinitionId:
          description: |
            The BPMN process ID of the process definition which was used to create the process.
            instance
          type: string
        processDefinitionVersion:
          description: |
            The version of the process definition which was used to create the process instance.
          type: integer
          format: int32
        processInstanceKey:
          description: |
            The unique identifier of the created process instance; to be used wherever a request
            needs a process instance key (e.g. CancelProcessInstanceRequest).
          type: integer
          format: int64
        tenantId:
          description: The tenant ID of the created process instance.
          type: string
        variables:
          additionalProperties: true
          description: All the variables visible in the root scope.
          type: object
    MigrateProcessInstanceRequest:
      type: object
      properties:
        targetProcessDefinitionKey:
          description: The key of process definition to migrate the process instance to.
          type: integer
          format: int64
        mappingInstructions:
          type: array
          items:
            $ref: "#/components/schemas/MigrateProcessInstanceMappingInstruction"
        operationReference:
          description: >
            A reference key chosen by the user that will be part of all records resulting from this operation.
            Must be > 0 if provided.
          type: integer
          format: int64
          minimum: 1
      required:
        - targetProcessDefinitionKey
        - mappingInstructions
    MigrateProcessInstanceMappingInstruction:
      type: object
      description: |
        The mapping instructions describe how to map elements from the source process definition to the target process definition.
      properties:
        sourceElementId:
          description: The element ID to migrate from.
          type: string
        targetElementId:
          description: The element ID to migrate into.
          type: string
      required:
        - sourceElementId
        - targetElementId
    ModifyProcessInstanceRequest:
      type: object
      properties:
        activateInstructions:
          type: array
          items:
            $ref: "#/components/schemas/ModifyProcessInstanceActivateInstruction"
        terminateInstructions:
          type: array
          items:
            $ref: "#/components/schemas/ModifyProcessInstanceTerminateInstruction"
        operationReference:
          description: >
            A reference key chosen by the user that will be part of all records resulting from this operation.
            Must be > 0 if provided.
          type: integer
          format: int64
          minimum: 1
    ModifyProcessInstanceActivateInstruction:
      type: object
      description: |
        Instructions describing which elements should be activated in which scopes and which variables should be created.
      properties:
        elementId:
          description: The ID of the element that should be activated.
          type: string
        ancestorElementInstanceKey:
          description: |
            The key of the ancestor scope the element instance should be created in.
            Set to -1 to create the new element instance within an existing element instance of the
            flow scope.
          type: integer
          format: int64
          default: -1
        variableInstructions:
          type: array
          items:
            $ref: "#/components/schemas/ModifyProcessInstanceVariableInstruction"
      required:
        - elementId
    ModifyProcessInstanceVariableInstruction:
      type: object
      description: Instructions describing which variables should be created.
      properties:
        variables:
          description: |
            JSON document that will instantiate the variables for the root variable scope of the process instance.
            It must be a JSON object, as variables will be mapped in a key-value fashion.
          additionalProperties: true
          type: object
        scopeId:
          description: |
            The ID of the element in which scope the variables should be created.
            Leave empty to create the variables in the global scope of the process instance
          type: string
          default: ""
      required:
        - variables
    ModifyProcessInstanceTerminateInstruction:
      type: object
      description: Instructions describing which elements should be terminated.
      properties:
        elementInstanceKey:
          description: The ID of the element that should be terminated.
          type: integer
          format: int64
      required:
        - elementInstanceKey

    SetVariableRequest:
      type: object
      properties:
        variables:
          description: JSON object representing the variables to set in the element’s scope.
          additionalProperties: true
          type: object
        local:
          description: |
            If set to true, the variables are merged strictly into the local scope (as specified by the `elementInstanceKey`).
            Otherwise, the variables are propagated to upper scopes and set at the outermost one.

            Let’s consider the following example:

            There are two scopes '1' and '2'.
            Scope '1' is the parent scope of '2'. The effective variables of the scopes are:
            1 => { "foo" : 2 }
            2 => { "bar" : 1 }

            An update request with elementInstanceKey as '2', variables { "foo" : 5 }, and local set
            to true leaves scope '1' unchanged and adjusts scope '2' to { "bar" : 1, "foo" 5 }.

            By default, with local set to false, scope '1' will be { "foo": 5 }
            and scope '2' will be { "bar" : 1 }.
          type: boolean
          default: false
        operationReference:
          description: >
            A reference key chosen by the user that will be part of all records resulting from this operation.
            Must be > 0 if provided.
          type: integer
          format: int64
          minimum: 1
      required:
        - variables

    DeleteResourceRequest:
      type: object
      nullable: true
      properties:
        operationReference:
          description: |
            A reference key chosen by the user that will be part of all records resulting from this operation.
            Must be > 0 if provided.
          type: integer
          format: int64
          minimum: 1

    SignalBroadcastRequest:
      type: object
      properties:
        signalName:
          description: The name of the signal to broadcast.
          type: string
        variables:
          additionalProperties: true
          description: The signal variables as a JSON object.
          type: object
        tenantId:
          description: The ID of the tenant that owns the signal.
          type: string
      required:
        - signalName
    SignalBroadcastResponse:
      type: object
      properties:
        signalKey:
          description: The unique ID of the signal that was broadcast.
          type: integer
          format: int64
        tenantId:
          description: The tenant ID of the signal that was broadcast.
          type: string
    FormItem:
      type: object
      properties:
        formKey:
          description: The key of the form.
          type: integer
          format: int64
        tenantId:
          description: The tenant ID of the form.
          type: string
        bpmnId:
          description: The BPMN ID of the form.
          type: string
        schema:
          description: The schema of the form.
          type: object
        version:
          description: The version of the form.
          type: integer
          format: int64
  securitySchemes:
    bearerAuth:
      type: http
      scheme: bearer
      bearerFormat: JWT<|MERGE_RESOLUTION|>--- conflicted
+++ resolved
@@ -1346,11 +1346,7 @@
             application/problem+json:
               schema:
                 $ref: "#/components/schemas/ProblemDetail"
-<<<<<<< HEAD
-  /decision-definitions/{decisionDefinitionKey}/xml:
-=======
   /decision-requirements/{decisionRequirementsKey}/xml:
->>>>>>> eafdb4fe
     get:
       tags:
         - Decision requirements
@@ -1364,11 +1360,7 @@
         for further details.
         :::
       parameters:
-<<<<<<< HEAD
-        - name: decisionDefinitionKey
-=======
         - name: decisionRequirementsKey
->>>>>>> eafdb4fe
           in: path
           required: true
           description: The assigned key of the decision requirements, which acts as a unique identifier for this decision.
@@ -2306,11 +2298,7 @@
           description: The process definition id.
         processDefinitionName:
           type: string
-<<<<<<< HEAD
-          description: The bpmn process ID.
-=======
           description: The process definition name.
->>>>>>> eafdb4fe
         processDefinitionVersion:
           type: integer
           description: The process definition version.
@@ -2384,18 +2372,12 @@
           type: integer
           description: The key of this process instance.
           format: int64
-<<<<<<< HEAD
-        processDefinitionName:
-          type: string
-          description: The process name.
-=======
         processDefinitionId:
           type: string
           description: The process definition id.
         processDefinitionName:
           type: string
           description: The process definition name.
->>>>>>> eafdb4fe
         processDefinitionVersion:
           type: integer
           description: The process definition version.
@@ -2643,11 +2625,7 @@
         decisionDefinitionId:
           type: string
           description: The DMN id of the decision definition.
-<<<<<<< HEAD
-        decisionDefinitionName:
-=======
         name:
->>>>>>> eafdb4fe
           type: string
           description: The DMN name of the decision definition.
         version:
@@ -2875,11 +2853,7 @@
         decisionDefinitionId:
           type: string
           description: The DMN id of the decision definition.
-<<<<<<< HEAD
-        decisionDefinitionName:
-=======
         name:
->>>>>>> eafdb4fe
           type: string
           description: The DMN name of the decision definition.
         version:
@@ -3512,11 +3486,7 @@
           type: integer
           format: int64
           description: The assigned key, which acts as a unique identifier for this decision requirements.
-<<<<<<< HEAD
-        decisionRequirementsName:
-=======
         name:
->>>>>>> eafdb4fe
           type: string
           description: The DMN name of the decision requirements.
         version:
@@ -3545,11 +3515,7 @@
           type: integer
           format: int64
           description: The assigned key, which acts as a unique identifier for this decision requirements.
-<<<<<<< HEAD
-        decisionRequirementsName:
-=======
         name:
->>>>>>> eafdb4fe
           type: string
           description: The DMN name of the decision requirements.
         version:
@@ -3753,11 +3719,7 @@
           format: int32
           description: The version of the decision.
         decisionDefinitionType:
-<<<<<<< HEAD
-          $ref: '#/components/schemas/DecisionInstanceTypeEnum'
-=======
           $ref: '#/components/schemas/DecisionDefinitionTypeEnum'
->>>>>>> eafdb4fe
           description: The type of the decision.
         tenantId:
           type: string
@@ -3812,11 +3774,7 @@
           format: int32
           description: The version of the decision.
         decisionDefinitionType:
-<<<<<<< HEAD
-          $ref: '#/components/schemas/DecisionInstanceTypeEnum'
-=======
           $ref: '#/components/schemas/DecisionDefinitionTypeEnum'
->>>>>>> eafdb4fe
           description: The type of the decision.
         result:
           type: string
@@ -4080,11 +4038,7 @@
           type: integer
           format: int32
           description: The assigned decision requirements version.
-<<<<<<< HEAD
-        decisionRequirementsName:
-=======
         name:
->>>>>>> eafdb4fe
           type: string
           description: The DMN name of the decision requirements, as parsed during deployment.
         tenantId:
