--- conflicted
+++ resolved
@@ -2477,7 +2477,6 @@
           minimum: 0
           maximum: 100
           default: 50
-<<<<<<< HEAD
     VariableSearchQueryRequest:
       allOf:
         - $ref: "#/components/schemas/SearchQueryRequest"
@@ -2540,7 +2539,6 @@
           type: string
         isTruncated:
           type: boolean
-=======
     ProcessDefinitionSearchQueryRequest:
       allOf:
         - $ref: "#/components/schemas/SearchQueryRequest"
@@ -2610,7 +2608,6 @@
         tenantId:
           description: Tenant id of this process definition.
           type: string
->>>>>>> 7be68de3
     ProcessInstanceSearchQueryRequest:
       description: Process instance search request.
       allOf:
