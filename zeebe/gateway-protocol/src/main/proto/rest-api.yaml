openapi: "3.0.3"
info:
  title: Camunda 8 REST API
  version: "0.1"
  description: API for communicating with a Camunda 8 cluster.
  license:
    name: Camunda License Version 1.0
    url: https://github.com/camunda/camunda/blob/main/licenses/CAMUNDA-LICENSE-1.0.txt
externalDocs:
  description: Find out more
  url: https://docs.camunda.io/docs/apis-tools/camunda-api-rest/overview/

servers:
  - url: "{schema}://{host}:{port}/v2"
    variables:
      host:
        default: localhost
        description: The hostname of the Camunda 8 REST Gateway.
      port:
        default: "8080"
        description: The port of the Camunda 8 REST API server.
      schema:
        default: http
        description: The schema of the Camunda 8 REST API server.

paths:
  /topology:
    get:
      tags:
        - Cluster
      summary: Get cluster topology
      description: Obtains the current topology of the cluster the gateway is part of.
      responses:
        '200':
          description: Obtains the current topology of the cluster the gateway is part of.
          content:
            application/json:
              schema:
                $ref: "#/components/schemas/TopologyResponse"
  /jobs/activation:
    post:
      tags:
        - Job
      summary: Activate jobs
      description: |
        Iterate through all known partitions and activate jobs up to the requested maximum.
      requestBody:
        required: true
        content:
          application/json:
            schema:
              $ref: "#/components/schemas/JobActivationRequest"
      responses:
        '200':
          description: The list of activated jobs.
          content:
            application/json:
              schema:
                $ref: "#/components/schemas/JobActivationResponse"
        '400':
          description: >
            The provided data is not valid.
          content:
            application/problem+json:
              schema:
                $ref: "#/components/schemas/ProblemDetail"
        '500':
          description: >
            An internal error occurred while processing the request.
          content:
            application/problem+json:
              schema:
                $ref: "#/components/schemas/ProblemDetail"
  /jobs/{jobKey}/failure:
    post:
      tags:
        - Job
      summary: Fail job
      description: |
        Mark the job as failed
      parameters:
        - name: jobKey
          in: path
          required: true
          description: The key of the job to fail.
          schema:
            type: integer
            format: int64
      requestBody:
        required: false
        content:
          application/json:
            schema:
              $ref: "#/components/schemas/JobFailRequest"
      responses:
        '204':
          description: The job is failed.
        '400':
          description: >
            The provided data is not valid.
          content:
            application/problem+json:
              schema:
                $ref: "#/components/schemas/ProblemDetail"
        '404':
          description: >
            The job with the given jobKey is not found.
          content:
            application/problem+json:
              schema:
                $ref: "#/components/schemas/ProblemDetail"
        '409':
          description: >
            The job with the given key is in the wrong state currently.
            More details are provided in the response body.
          content:
            application/problem+json:
              schema:
                $ref: "#/components/schemas/ProblemDetail"
        '500':
          description: >
            An internal error occurred while processing the request.
          content:
            application/problem+json:
              schema:
                $ref: "#/components/schemas/ProblemDetail"
  /jobs/{jobKey}/error:
    post:
      tags:
        - Job
      summary: Error job
      description: |
        Reports a business error (i.e. non-technical) that occurs while processing a job.
      parameters:
        - name: jobKey
          in: path
          required: true
          description: The key of the job.
          schema:
            type: integer
            format: int64
      requestBody:
        required: true
        content:
          application/json:
            schema:
              $ref: "#/components/schemas/JobErrorRequest"
      responses:
        '204':
          description: An error is thrown for the job.
        '400':
          description: >
            The provided data is not valid.
          content:
            application/problem+json:
              schema:
                $ref: "#/components/schemas/ProblemDetail"
        '404':
          description: >
            The job with the given jobKey is not found.
          content:
            application/problem+json:
              schema:
                $ref: "#/components/schemas/ProblemDetail"
        '409':
          description: >
            The job with the given key is in the wrong state currently.
            More details are provided in the response body.
          content:
            application/problem+json:
              schema:
                $ref: "#/components/schemas/ProblemDetail"
        '500':
          description: >
            An internal error occurred while processing the request.
          content:
            application/problem+json:
              schema:
                $ref: "#/components/schemas/ProblemDetail"
  /jobs/{jobKey}/completion:
    post:
      tags:
        - Job
      summary: Complete job
      description: |
        Complete a job with the given payload, which allows completing the associated service task.
      parameters:
        - name: jobKey
          in: path
          required: true
          description: The key of the job to complete.
          schema:
            type: integer
            format: int64
      requestBody:
        required: false
        content:
          application/json:
            schema:
              $ref: "#/components/schemas/JobCompletionRequest"
      responses:
        '204':
          description: The job was completed successfully.
        '400':
          description: >
            The job with the given key cannot be completed.
            More details are provided in the response body.
          content:
            application/problem+json:
              schema:
                $ref: "#/components/schemas/ProblemDetail"
        '404':
          description: The job with the given key was not found.
          content:
            application/problem+json:
              schema:
                $ref: "#/components/schemas/ProblemDetail"
        '409':
          description: >
            The job with the given key is in the wrong state currently.
            More details are provided in the response body.
          content:
            application/problem+json:
              schema:
                $ref: "#/components/schemas/ProblemDetail"
        '500':
          description: >
            An internal error occurred while processing the request.
          content:
            application/problem+json:
              schema:
                $ref: "#/components/schemas/ProblemDetail"
  /incidents/{incidentKey}/resolution:
    post:
      tags:
        - Incident
      summary: Resolves a given incident.
      description: >
        Marks the incident as resolved; most likely a call to Update job will be necessary
        to reset the job’s retries, followed by this call.
      parameters:
        - name: incidentKey
          in: path
          required: true
          description: Key of the incident to resolve.
          schema:
            type: integer
            format: int64
      responses:
        '204':
          description: The incident is marked as resolved.
        '400':
          description: The provided data is not valid.
          content:
            application/problem+json:
              schema:
                $ref: "#/components/schemas/ProblemDetail"
        '404':
          description: The incident with the incidentKey is not found.
          content:
            application/problem+json:
              schema:
                $ref: "#/components/schemas/ProblemDetail"
        '500':
          description: An internal error occurred while processing the request.
          content:
            application/problem+json:
              schema:
                $ref: "#/components/schemas/ProblemDetail"
  /user-tasks/{userTaskKey}/completion:
    post:
      tags:
        - User task
      summary: Complete a user task
      description: Completes a user task with the given key.
      parameters:
        - name: userTaskKey
          in: path
          required: true
          description: The key of the user task to complete.
          schema:
            type: integer
            format: int64
      requestBody:
        required: false
        content:
          application/json:
            schema:
              $ref: "#/components/schemas/UserTaskCompletionRequest"

      responses:
        '204':
          description: The user task was completed successfully.
        '400':
          description: >
            The user task with the given key cannot be completed.
            More details are provided in the response body.
          content:
            application/problem+json:
              schema:
                $ref: "#/components/schemas/ProblemDetail"
        '404':
          description: The user task with the given key was not found.
          content:
            application/problem+json:
              schema:
                $ref: "#/components/schemas/ProblemDetail"
        '409':
          description: >
            The user task with the given key is in the wrong state currently.
            More details are provided in the response body.
          content:
            application/problem+json:
              schema:
                $ref: "#/components/schemas/ProblemDetail"
        '500':
          description: >
            An internal error occurred while processing the request.
          content:
            application/problem+json:
              schema:
                $ref: "#/components/schemas/ProblemDetail"
  /user-tasks/{userTaskKey}/assignment:
    post:
      tags:
        - User task
      summary: Assign a user task
      description: Assigns a user task with the given key to the given assignee.
      parameters:
        - name: userTaskKey
          in: path
          required: true
          description: The key of the user task to assign.
          schema:
            type: integer
            format: int64
      requestBody:
        required: true
        content:
          application/json:
            schema:
              $ref: "#/components/schemas/UserTaskAssignmentRequest"
      responses:
        '204':
          description: The user task's assignment was adjusted.
        '400':
          description: >
            The assignment of the user task with the given key cannot be completed.
            More details are provided in the response body.
          content:
            application/problem+json:
              schema:
                $ref: "#/components/schemas/ProblemDetail"
        '404':
          description: The user task with the given key was not found.
          content:
            application/problem+json:
              schema:
                $ref: "#/components/schemas/ProblemDetail"
        '409':
          description: >
            The user task with the given key is in the wrong state currently.
            More details are provided in the response body.
          content:
            application/problem+json:
              schema:
                $ref: "#/components/schemas/ProblemDetail"
        '500':
          description: >
            An internal error occurred while processing the request.
          content:
            application/problem+json:
              schema:
                $ref: "#/components/schemas/ProblemDetail"
  /user-tasks/{userTaskKey}:
    patch:
      tags:
        - User task
      summary: Update a user task
      description: Update a user task with the given key.
      parameters:
        - name: userTaskKey
          in: path
          required: true
          description: The key of the user task to update.
          schema:
            type: integer
            format: int64
      requestBody:
        required: false
        content:
          application/json:
            schema:
              $ref: "#/components/schemas/UserTaskUpdateRequest"
      responses:
        '204':
          description: The user task was updated successfully.
        '400':
          description: >
            The user task with the given key cannot be updated.
            More details are provided in the response body.
          content:
            application/problem+json:
              schema:
                $ref: "#/components/schemas/ProblemDetail"
        '404':
          description: The user task with the given key was not found.
          content:
            application/problem+json:
              schema:
                $ref: "#/components/schemas/ProblemDetail"
        '409':
          description: >
            The user task with the given key is in the wrong state currently.
            More details are provided in the response body.
          content:
            application/problem+json:
              schema:
                $ref: "#/components/schemas/ProblemDetail"
        '500':
          description: >
            An internal error occurred while processing the request.
          content:
            application/problem+json:
              schema:
                $ref: "#/components/schemas/ProblemDetail"
  /user-tasks/{userTaskKey}/assignee:
    delete:
      tags:
        - User task
      summary: Unassign a user task
      description: Removes the assignee of a task with the given key.
      parameters:
        - name: userTaskKey
          in: path
          required: true
          description: The key of the user task.
          schema:
            type: integer
            format: int64
      responses:
        '204':
          description: The user task was unassigned successfully.
        '400':
          description: >
            The user task with the given key cannot be unassigned.
            More details are provided in the response body.
          content:
            application/problem+json:
              schema:
                $ref: "#/components/schemas/ProblemDetail"
        '404':
          description: The user task with the given key was not found.
          content:
            application/problem+json:
              schema:
                $ref: "#/components/schemas/ProblemDetail"
        '409':
          description: >
            The user task with the given key is in the wrong state currently.
            More details are provided in the response body.
          content:
            application/problem+json:
              schema:
                $ref: "#/components/schemas/ProblemDetail"
        '500':
          description: >
            An internal error occurred while processing the request.
          content:
            application/problem+json:
              schema:
                $ref: "#/components/schemas/ProblemDetail"
  /user-tasks/search:
    post:
      tags:
        - User task
      summary: User task search (experimental)
      description: |
        Search for user tasks based on given criteria.

        **Note**: This endpoint is experimental and not enabled on Camunda clusters
        out of the box. It has to be enabled explicitly for a cluster.
      requestBody:
        required: false
        content:
          application/json:
            schema:
              $ref: '#/components/schemas/UserTaskSearchQueryRequest'
      responses:
        '200':
          description: >
            The User Task Search successful response.
          content:
            application/json:
              schema:
                $ref: "#/components/schemas/UserTaskSearchQueryResponse"
        '400':
          description: >
            The User Task Search Query failed.
            More details are provided in the response body.
          content:
            application/problem+json:
              schema:
                $ref: "#/components/schemas/ProblemDetail"
        '500':
          description: >
            An internal error occurred while processing the request.
          content:
            application/problem+json:
              schema:
                $ref: "#/components/schemas/ProblemDetail"
  /process-instances/search:
    post:
      tags:
        - Process Instance
      summary: Process instance search (experimental)
      description: |
        Search for process instances based on given criteria.

        **Note**: This endpoint is experimental and not enabled on Camunda clusters
        out of the box. It has to be enabled explicitly for a cluster.
      requestBody:
        required: false
        content:
          application/json:
            schema:
              $ref: '#/components/schemas/ProcessInstanceSearchQueryRequest'
      responses:
        '200':
          description: >
            The Process Instance Search successful response.
          content:
            application/json:
              schema:
                $ref: "#/components/schemas/ProcessInstanceSearchQueryResponse"
        '400':
          description: >
            The Process Instance Search Query failed.
            More details are provided in the response body.
          content:
            application/problem+json:
              schema:
                $ref: "#/components/schemas/ProblemDetail"
<<<<<<< HEAD
  /decision-requirements/search:
    post:
      tags:
        - Decision Requirement
      summary: Decision Requirement Search Query
      requestBody:
        required: false
        content:
          application/json:
            schema:
              $ref: '#/components/schemas/DecisionRequirementsSearchQueryRequest'
      responses:
        '200':
          description: >
            The Decision Requirement Search successful response.
          content:
            application/json:
              schema:
                $ref: "#/components/schemas/DecisionRequirementsSearchQueryResponse"
        '400':
          description: >
            The Decision Requirement Search Query failed.
            More details are provided in the response body.
=======
        '500':
          description: >
            An internal error occurred while processing the request.
>>>>>>> 5fcfa99b
          content:
            application/problem+json:
              schema:
                $ref: "#/components/schemas/ProblemDetail"
  /decision-definitions/search:
    post:
      tags:
        - Decision Definition
      summary: Decision definition search (experimental)
      description: |
        Search for decision definitions based on given criteria.

        **Note**: This endpoint is experimental and not enabled on Camunda clusters
        out of the box. It has to be enabled explicitly for a cluster.
      requestBody:
        required: false
        content:
          application/json:
            schema:
              $ref: '#/components/schemas/DecisionDefinitionSearchQueryRequest'
      responses:
        '200':
          description: >
            The Decision Definition Search successful response.
          content:
            application/json:
              schema:
                $ref: "#/components/schemas/DecisionDefinitionSearchQueryResponse"
        '400':
          description: >
            The Decision Definition Search Query failed.
            More details are provided in the response body.
          content:
            application/problem+json:
              schema:
                $ref: "#/components/schemas/ProblemDetail"
        '500':
          description: >
            An internal error occurred while processing the request.
          content:
            application/problem+json:
              schema:
                $ref: "#/components/schemas/ProblemDetail"

components:
  schemas:
    UserTaskSearchQueryRequest:
      allOf:
        - $ref: "#/components/schemas/SearchQueryRequest"
      description: User task search query request.
      type: object
      properties:
        filter:
          $ref: "#/components/schemas/UserTaskFilterRequest"
    UserTaskSearchQueryResponse:
      allOf:
        - $ref: "#/components/schemas/SearchQueryResponse"
      description: User task search query response.
      type: object
      properties:
        items:
          type: array
          items:
            $ref: "#/components/schemas/UserTaskItem"
    UserTaskFilterRequest:
      description: User task filter request.
      type: object
      properties:
        key:
          type: integer
          format: int64
        state:
          type: string
        assignee:
          type: string
        elementId:
          type: string
        candidateGroup:
          type: string
        candidateUser:
          type: string
        processDefinitionKey:
          type: integer
          format: int64
        processInstanceKey:
          type: integer
          format: int64
        tenantIds:
          type: string
        bpmnDefinitionId:
          type: string
    UserTaskItem:
      type: object
      properties:
        key:
          type: integer
          format: int64
        state:
          type: string
        assignee:
          type: string
        elementId:
          type: string
        elementInstanceKey:
          type: integer
          format: int64
        candidateGroup:
          type: array
          items:
            type: string
        candidateUser:
          type: array
          items:
            type: string
        bpmnProcessId:
          type: string
        processDefinitionKey:
          type: integer
          format: int64
        processInstanceKey:
          type: integer
          format: int64
        formKey:
          type: integer
          format: int64
        creationDate:
          type: string
          format: date-time
        completionDate:
          type: string
          format: date-time
        followUpDate:
          type: string
          format: date-time
        dueDate:
          type: string
          format: date-time
        tenantIds:
          type: string
        externalFormReference:
          type: string
        processDefinitionVersion:
          type: integer
          format: int32
        customHeaders:
          type: object
          additionalProperties:
            type: string
    ProcessInstanceSearchQueryRequest:
      allOf:
        - $ref: "#/components/schemas/SearchQueryRequest"
      type: object
      properties:
        filter:
          allOf:
            - $ref: "#/components/schemas/ProcessInstanceFilterRequest"
    ProcessInstanceFilterRequest:
      type: object
      properties:
        key:
          type: array
          items:
            type: integer
            format: int64
        variables:
          type: array
          items:
            $ref: "#/components/schemas/VariableValueFilterRequest"
    ProcessInstanceSearchQueryResponse:
      allOf:
        - $ref: "#/components/schemas/SearchQueryResponse"
      type: object
      properties:
        items:
          type: array
          items:
            $ref: "#/components/schemas/ProcessInstanceItem"
    ProcessInstanceItem:
      type: object
      properties:
        tenantId:
          type: string
        key:
          type: integer
          format: int64
        processDefinitionKey:
          type: integer
          format: int64
        processVersion:
          type: integer
          format: int32
        bpmnProcessId:
          type: string
        parentKey:
          type: integer
          format: int64
        parentFlowNodeInstanceKey:
          type: integer
          format: int64
        startDate:
          type: string
          format: date-time
        endDate:
          type: string
          format: date-time
    DecisionDefinitionSearchQueryRequest:
      allOf:
        - $ref: "#/components/schemas/SearchQueryRequest"
      type: object
      properties:
        filter:
          allOf:
            - $ref: "#/components/schemas/DecisionDefinitionFilterRequest"
    DecisionDefinitionFilterRequest:
      type: object
      properties:
        id:
          type: string
        key:
          type: integer
          format: int64
        decisionId:
          type: string
        name:
          type: string
        version:
          type: integer
          format: int32
        decisionRequirementsId:
          type: string
        decisionRequirementsKey:
          type: integer
          format: int64
        decisionRequirementsName:
          type: string
        decisionRequirementsVersion:
          type: integer
          format: int32
        tenantId:
          type: string
    DecisionDefinitionSearchQueryResponse:
      allOf:
        - $ref: "#/components/schemas/SearchQueryResponse"
      type: object
      properties:
        items:
          type: array
          items:
            $ref: "#/components/schemas/DecisionDefinitionItem"
    DecisionDefinitionItem:
      type: object
      properties:
        id:
          type: string
        key:
          type: integer
          format: int64
        decisionId:
          type: string
        name:
          type: string
        version:
          type: integer
          format: int32
        decisionRequirementsId:
          type: string
        decisionRequirementsKey:
          type: integer
          format: int64
        decisionRequirementsName:
          type: string
        decisionRequirementsVersion:
          type: integer
          format: int32
        tenantId:
          type: string
    TopologyResponse:
      description: The response of a topology request.
      type: object
      properties:
        brokers:
          description: A list of brokers that are part of this cluster.
          type: array
          nullable: true
          items:
            $ref: "#/components/schemas/BrokerInfo"
        clusterSize:
          description: The number of brokers in the cluster.
          type: integer
          format: int32
          nullable: true
        partitionsCount:
          description: The number of partitions are spread across the cluster.
          type: integer
          format: int32
          nullable: true
        replicationFactor:
          description: The configured replication factor for this cluster.
          type: integer
          format: int32
          nullable: true
        gatewayVersion:
          description: The version of the Zeebe Gateway.
          type: string
          nullable: true
    BrokerInfo:
      description: Provides information on a broker node.
      type: object
      properties:
        nodeId:
          description: The unique (within a cluster) node ID for the broker.
          type: integer
          format: int32
        host:
          description: The hostname for reaching the broker.
          type: string
        port:
          description: The port for reaching the broker.
          type: integer
          format: int32
        partitions:
          description: A list of partitions managed or replicated on this broker.
          type: array
          items:
            $ref: "#/components/schemas/Partition"
        version:
          description: The broker version.
          type: string
    Partition:
      description: Provides information on a partition within a broker node.
      type: object
      properties:
        partitionId:
          description: The unique ID of this partition.
          type: integer
          format: int32
        role:
          description: Describes the Raft role of the broker for a given partition.
          type: string
          enum:
            - leader
            - follower
            - inactive
        health:
          description: Describes the current health of the partition.
          type: string
          enum:
            - healthy
            - unhealthy
            - dead
    UserTaskCompletionRequest:
      type: object
      properties:
        variables:
          additionalProperties: true
          description: The variables to complete the user task with.
          type: object
          nullable: true
        action:
          description: >
            A custom action value that will be accessible from user task events resulting
            from this endpoint invocation. If not provided, it will default to "complete".
          type: string
          nullable: true
    UserTaskAssignmentRequest:
      type: object
      properties:
        assignee:
          description: The assignee for the user task. The assignee must not be empty or `null`.
          type: string
          nullable: false
        allowOverride:
          description: >
            By default, the task is reassigned if it was already assigned. Set this to `false`
            to return an error in such cases. The task must then first be unassigned to
            be assigned again. Use this when you have users picking from group task
            queues to prevent race conditions.
          type: boolean
          nullable: true
        action:
          description: >
            A custom action value that will be accessible from user task events resulting
            from this endpoint invocation. If not provided, it will default to "assign".
          type: string
          nullable: true
    UserTaskUpdateRequest:
      type: object
      properties:
        changeset:
          $ref: "#/components/schemas/Changeset"
        action:
          description: >
            A custom action value that will be accessible from user task events resulting
            from this endpoint invocation. If not provided, it will default to "update".
          type: string
          nullable: true
    Changeset:
      description: |
        JSON object with changed task attribute values.

        The following attributes can be adjusted with this endpoint, additional attributes
        will be ignored:

        * `candidateGroups` - reset by providing an empty list
        * `candidateUsers` - reset by providing an empty list
        * `dueDate` - reset by providing an empty String
        * `followUpDate` - reset by providing an empty String

        Providing any of those attributes with a `null` value or omitting it preserves
        the persisted attribute's value.

        The assignee cannot be adjusted with this endpoint, use the Assign task endpoint.
        This ensures correct event emission for assignee changes.
      type: object
      nullable: true
      additionalProperties: true
      properties:
        dueDate:
          type: string
          format: date-time
          description: The due date of the task. Reset by providing an empty String.
          nullable: true
        followUpDate:
          type: string
          format: date-time
          description: The follow-up date of the task. Reset by providing an empty String.
          nullable: true
        candidateUsers:
          type: array
          description: The list of candidate users of the task. Reset by providing an empty list.
          items:
            type: string
          nullable: true
        candidateGroups:
          type: array
          description: The list of candidate groups of the task. Reset by providing an empty list.
          items:
            type: string
          nullable: true
    JobActivationRequest:
      type: object
      properties:
        type:
          description: >
            the job type, as defined in the BPMN process (e.g. <zeebe:taskDefinition
            type="payment-service" />)
          type: string
        worker:
          description: the name of the worker activating the jobs, mostly used for logging purposes
          type: string
          nullable: true
        timeout:
          description: >
            a job returned after this call will not be activated by another call until the
            timeout (in ms) has been reached
          type: integer
          format: int64
        maxJobsToActivate:
          description: the maximum jobs to activate by this request
          type: integer
          format: int32
        fetchVariable:
          description: >
            a list of variables to fetch as the job variables; if empty, all visible variables at
            the time of activation for the scope of the job will be returned
          type: array
          nullable: true
          items:
            type: string
        requestTimeout:
          description: >
            The request will be completed when at least one job is activated or after the
            requestTimeout (in ms). If the requestTimeout = 0, a default timeout is used.
            If the requestTimeout < 0, long polling is disabled and the request is completed
            immediately, even when no job is activated.
          type: integer
          format: int64
          default: 0
          nullable: true
        tenantIds:
          description: a list of IDs of tenants for which to activate jobs
          type: array
          items:
            type: string
          nullable: true
      required:
        - type
        - timeout
        - maxJobsToActivate
    JobActivationResponse:
      description: The list of activated jobs
      type: object
      properties:
        jobs:
          type: array
          items:
            $ref: "#/components/schemas/ActivatedJob"
    ActivatedJob:
      type: object
      properties:
        key:
          description: the key, a unique identifier for the job
          type: integer
          format: int64
        type:
          description: the type of the job (should match what was requested)
          type: string
        processInstanceKey:
          description: the job's process instance key
          type: integer
          format: int64
        bpmnProcessId:
          description: the bpmn process ID of the job's process definition
          type: string
        processDefinitionVersion:
          description: the version of the job's process definition
          type: integer
          format: int32
        processDefinitionKey:
          description: the key of the job's process definition
          type: integer
          format: int64
        elementId:
          description: the associated task element ID
          type: string
        elementInstanceKey:
          description: >
            the unique key identifying the associated task, unique within the scope of the
            process instance
          type: integer
          format: int64
        customHeaders:
          description: a set of custom headers defined during modelling; returned as a serialized JSON document
          type: object
          additionalProperties: true
        worker:
          description: the name of the worker which activated this job
          type: string
        retries:
          description: the amount of retries left to this job (should always be positive)
          type: integer
          format: int32
        deadline:
          description: when the job can be activated again, sent as a UNIX epoch timestamp
          type: integer
          format: int64
        variables:
          description: All variables visible to the task scope, computed at activation time
          type: object
          additionalProperties: true
        tenantId:
          description: the id of the tenant that owns the job
          type: string
    JobFailRequest:
      type: object
      properties:
        retries:
          description: >
            The amount of retries the job should have left
          type: integer
          format: int32
          default: 0
        errorMessage:
          description: >
            An optional message describing why the job failed. This is particularly useful if a job
            runs out of retries and an incident is raised, as this message can help explain why an
            incident was raised.
          type: string
          nullable: true
        retryBackOff:
          description: >
            The backoff timeout (in ms) for the next retry.
          type: integer
          format: int64
          default: 0
        variables:
          additionalProperties: true
          description: >
            JSON object that will instantiate the variables at the local scope of the job's
            associated task.
          type: object
          nullable: true
    JobErrorRequest:
      type: object
      properties:
        errorCode:
          description: >
            The error code that will be matched with an error catch event.
          type: string
        errorMessage:
          description: >
            An error message that provides additional context.
          type: string
          nullable: true
        variables:
          additionalProperties: true
          description: >
            JSON object that will instantiate the variables at the local scope of the error catch event that catches the thrown error.
          type: object
          nullable: true
      required:
        - errorCode
    JobCompletionRequest:
      type: object
      properties:
        variables:
          additionalProperties: true
          description: The variables to complete the job with.
          type: object
          nullable: true
    ProblemDetail:
      description: >
        A Problem detail object as described in [RFC 9457](https://www.rfc-editor.org/rfc/rfc9457).
        There may be additional properties specific to the problem type.
      type: object
      properties:
        type:
          type: string
          format: uri
          description: A URI identifying the problem type.
          default: about:blank
        title:
          type: string
          description: A summary of the problem type.
        status:
          type: integer
          format: int32
          description: The HTTP status code for this problem.
          minimum: 400
          maximum: 600
        detail:
          type: string
          description: An explanation of the problem in more detail.
        instance:
          type: string
          format: uri
          description: A URI identifying the origin of the problem.
    SearchQueryRequest:
      type: object
      properties:
        sort:
          type: array
          items:
            allOf:
              - $ref: "#/components/schemas/SearchQuerySortRequest"
        page:
          allOf:
            - $ref: "#/components/schemas/SearchQueryPageRequest"
          type: object
    SearchQueryPageRequest:
      type: object
      properties:
        from:
          type: integer
          format: int32
        limit:
          type: integer
          format: int32
        searchAfter:
          type: array
          items:
            type: object
        searchBefore:
          type: array
          items:
            type: object
    SearchQuerySortRequest:
      type: object
      properties:
        field:
          type: string
        order:
          type: string
          default: asc
      required:
        - field
    SearchQueryResponse:
      type: object
      properties:
        page:
          allOf:
            - $ref: "#/components/schemas/SearchQueryPageResponse"
          type: object
    SearchQueryPageResponse:
      type: object
      properties:
        totalItems:
          type: integer
          format: int64
        firstSortValues:
          type: array
          items:
            type: object
        lastSortValues:
          type: array
          items:
            type: object
    VariableValueFilterRequest:
      type: object
      properties:
        name:
          type: string
        eq:
          type: object
        gt:
          type: object
        gte:
          type: object
        lt:
          type: object
        lte:
          type: object
<<<<<<< HEAD
    ProcessInstanceSearchQueryResponse:
      allOf:
        - $ref: "#/components/schemas/SearchQueryResponse"
      type: object
      properties:
        items:
          type: array
          items:
            $ref: "#/components/schemas/ProcessInstanceItem"
    ProcessInstanceItem:
      type: object
      properties:
        tenantId:
          type: string
        key:
          type: integer
          format: int64
        processDefinitionKey:
          type: integer
          format: int64
        processVersion:
          type: integer
          format: int32
        bpmnProcessId:
          type: string
        parentKey:
          type: integer
          format: int64
        parentFlowNodeInstanceKey:
          type: integer
          format: int64
        startDate:
          type: string
          format: date-time
        endDate:
          type: string
          format: date-time
    DecisionDefinitionSearchQueryRequest:
      allOf:
        - $ref: "#/components/schemas/SearchQueryRequest"
      type: object
      properties:
        filter:
          allOf:
            - $ref: "#/components/schemas/DecisionDefinitionFilterRequest"
    DecisionDefinitionFilterRequest:
      type: object
      properties:
        id:
          type: string
        key:
          type: integer
          format: int64
        decisionId:
          type: string
        name:
          type: string
        version:
          type: integer
          format: int32
        decisionRequirementsId:
          type: string
        decisionRequirementsKey:
          type: integer
          format: int64
        decisionRequirementsName:
          type: string
        decisionRequirementsVersion:
          type: integer
          format: int32
        tenantId:
          type: string
    DecisionDefinitionSearchQueryResponse:
      allOf:
        - $ref: "#/components/schemas/SearchQueryResponse"
      type: object
      properties:
        items:
          type: array
          items:
            $ref: "#/components/schemas/DecisionDefinitionItem"
    DecisionDefinitionItem:
      type: object
      properties:
        id:
          type: string
        key:
          type: integer
          format: int64
        decisionId:
          type: string
        name:
          type: string
        version:
          type: integer
          format: int32
        decisionRequirementsId:
          type: string
        decisionRequirementsKey:
          type: integer
          format: int64
        decisionRequirementsName:
          type: string
        decisionRequirementsVersion:
          type: integer
          format: int32
        tenantId:
          type: string
    CamundaUserResponse:
      type: "object"
      properties:
        id:
          type: "integer"
          format: "int64"
        username:
          type: "string"
        name:
          type: "string"
        email:
          type: "string"
        enabled:
          type: "boolean"
    CamundaUserWithPasswordRequest:
      allOf:
        - $ref: '#/components/schemas/CamundaUserResponse'
        - type: "object"
          properties:
            password:
              type: "string"
    UserSearchResponse:
      type: object
      allOf:
        - $ref: "#/components/schemas/SearchQueryResponse"
      properties:
        items:
          type: array
          items:
            $ref: "#/components/schemas/CamundaUserResponse"
    CamundaGroupRequest:
      type: "object"
      properties:
        id:
          type: "integer"
          format: "int64"
        name:
          type: "string"
    CamundaGroupResponse:
      type: "object"
      properties:
        id:
          type: "integer"
          format: "int64"
        name:
          type: "string"
    GroupSearchResponse:
      type: object
      allOf:
        - $ref: "#/components/schemas/SearchQueryResponse"
      properties:
        items:
          type: array
          items:
            $ref: "#/components/schemas/CamundaGroupResponse"
    AssignUserToGroupRequest:
      type: "object"
      properties:
        userId:
          type: "integer"
          format: "int64"
    RoleRequest:
      type: object
      properties:
        name:
          type: "string"
        description:
          type: "string"
        permissions:
          type: array
          items:
            type: "string"
    RoleResponse:
      type: object
      allOf:
        - $ref: "#/components/schemas/RoleRequest"
    RoleSearchResponse:
      type: object
      allOf:
        - $ref: "#/components/schemas/SearchQueryResponse"
      properties:
        items:
          type: array
          items:
            $ref: "#/components/schemas/RoleResponse"
    DecisionRequirementsSearchQueryRequest:
      allOf:
        - $ref: "#/components/schemas/SearchQueryRequest"
      type: object
      properties:
        filter:
          allOf:
            - $ref: "#/components/schemas/DecisionRequirementsFilterRequest"
    DecisionRequirementsFilterRequest:
      type: object
      properties:
        decisionRequirementsKey:
          type: integer
          format: int64
        dmnDecisionRequirementsName:
          type: string
        version:
          type: integer
          format: int32
        dmnDecisionRequirementsId:
          type: string
        tenantId:
          type: string
    DecisionRequirementsSearchQueryResponse:
      allOf:
        - $ref: "#/components/schemas/SearchQueryResponse"
      type: object
      properties:
        items:
          type: array
          items:
            $ref: "#/components/schemas/DecisionRequirementsItem"
    DecisionRequirementsItem:
      type: object
      properties:
        decisionRequirementsKey:
          type: integer
          format: int64
        dmnDecisionRequirementsName:
          type: string
        version:
          type: integer
          format: int32
        dmnDecisionRequirementsId:
          type: string
        resourceName:
          type: string
        tenantId:
          type: string
=======
>>>>>>> 5fcfa99b
  securitySchemes:
    bearerAuth:
      type: http
      scheme: bearer
      bearerFormat: JWT<|MERGE_RESOLUTION|>--- conflicted
+++ resolved
@@ -541,7 +541,6 @@
             application/problem+json:
               schema:
                 $ref: "#/components/schemas/ProblemDetail"
-<<<<<<< HEAD
   /decision-requirements/search:
     post:
       tags:
@@ -565,11 +564,9 @@
           description: >
             The Decision Requirement Search Query failed.
             More details are provided in the response body.
-=======
         '500':
           description: >
             An internal error occurred while processing the request.
->>>>>>> 5fcfa99b
           content:
             application/problem+json:
               schema:
@@ -1282,7 +1279,6 @@
           type: object
         lte:
           type: object
-<<<<<<< HEAD
     ProcessInstanceSearchQueryResponse:
       allOf:
         - $ref: "#/components/schemas/SearchQueryResponse"
@@ -1525,8 +1521,6 @@
           type: string
         tenantId:
           type: string
-=======
->>>>>>> 5fcfa99b
   securitySchemes:
     bearerAuth:
       type: http
