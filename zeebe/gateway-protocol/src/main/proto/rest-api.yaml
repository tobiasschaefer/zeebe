openapi: "3.0.3"
info:
  title: Camunda 8 REST API
  version: "0.1"
  description: API for communicating with a Camunda 8 cluster.
  license:
    name: Camunda License Version 1.0
    url: https://github.com/camunda/camunda/blob/main/licenses/CAMUNDA-LICENSE-1.0.txt
externalDocs:
  description: Find out more
  url: https://docs.camunda.io/docs/apis-tools/camunda-api-rest/overview/

servers:
  - url: "{schema}://{host}:{port}/v2"
    variables:
      host:
        default: localhost
        description: The hostname of the Camunda 8 REST Gateway.
      port:
        default: "8080"
        description: The port of the Camunda 8 REST API server.
      schema:
        default: http
        description: The schema of the Camunda 8 REST API server.

paths:
  /topology:
    get:
      tags:
        - Cluster
      summary: Get cluster topology
      description: Obtains the current topology of the cluster the gateway is part of.
      responses:
        "200":
          description: Obtains the current topology of the cluster the gateway is part of.
          content:
            application/json:
              schema:
                $ref: "#/components/schemas/TopologyResponse"
  /license:
    get:
      tags:
        - License
      summary: Get status of Camunda license
      description: Obtains the status of the current Camunda license
      responses:
        "200":
          description: Obtains the current status of the Camunda license
          content:
            application/json:
              schema:
                $ref: "#/components/schemas/LicenseResponse"
  /jobs/activation:
    post:
      tags:
        - Job
      summary: Activate jobs
      description: |
        Iterate through all known partitions and activate jobs up to the requested maximum.
      requestBody:
        required: true
        content:
          application/json:
            schema:
              $ref: "#/components/schemas/JobActivationRequest"
      responses:
        "200":
          description: The list of activated jobs.
          content:
            application/json:
              schema:
                $ref: "#/components/schemas/JobActivationResponse"
        "400":
          description: >
            The provided data is not valid.
          content:
            application/problem+json:
              schema:
                $ref: "#/components/schemas/ProblemDetail"
        "500":
          description: >
            An internal error occurred while processing the request.
          content:
            application/problem+json:
              schema:
                $ref: "#/components/schemas/ProblemDetail"
  /jobs/{jobKey}/failure:
    post:
      tags:
        - Job
      summary: Fail job
      description: |
        Mark the job as failed
      parameters:
        - name: jobKey
          in: path
          required: true
          description: The key of the job to fail.
          schema:
            type: integer
            format: int64
      requestBody:
        required: false
        content:
          application/json:
            schema:
              $ref: "#/components/schemas/JobFailRequest"
      responses:
        "204":
          description: The job is failed.
        "400":
          description: >
            The provided data is not valid.
          content:
            application/problem+json:
              schema:
                $ref: "#/components/schemas/ProblemDetail"
        "404":
          description: >
            The job with the given jobKey is not found.
          content:
            application/problem+json:
              schema:
                $ref: "#/components/schemas/ProblemDetail"
        "409":
          description: >
            The job with the given key is in the wrong state currently.
            More details are provided in the response body.
          content:
            application/problem+json:
              schema:
                $ref: "#/components/schemas/ProblemDetail"
        "500":
          description: >
            An internal error occurred while processing the request.
          content:
            application/problem+json:
              schema:
                $ref: "#/components/schemas/ProblemDetail"
  /jobs/{jobKey}/error:
    post:
      tags:
        - Job
      summary: Report error for job
      description: |
        Reports a business error (i.e. non-technical) that occurs while processing a job.
      parameters:
        - name: jobKey
          in: path
          required: true
          description: The key of the job.
          schema:
            type: integer
            format: int64
      requestBody:
        required: true
        content:
          application/json:
            schema:
              $ref: "#/components/schemas/JobErrorRequest"
      responses:
        "204":
          description: An error is thrown for the job.
        "400":
          description: >
            The provided data is not valid.
          content:
            application/problem+json:
              schema:
                $ref: "#/components/schemas/ProblemDetail"
        "404":
          description: >
            The job with the given jobKey is not found.
          content:
            application/problem+json:
              schema:
                $ref: "#/components/schemas/ProblemDetail"
        "409":
          description: >
            The job with the given key is in the wrong state currently.
            More details are provided in the response body.
          content:
            application/problem+json:
              schema:
                $ref: "#/components/schemas/ProblemDetail"
        "500":
          description: >
            An internal error occurred while processing the request.
          content:
            application/problem+json:
              schema:
                $ref: "#/components/schemas/ProblemDetail"
  /jobs/{jobKey}/completion:
    post:
      tags:
        - Job
      summary: Complete job
      description: |
        Complete a job with the given payload, which allows completing the associated service task.
      parameters:
        - name: jobKey
          in: path
          required: true
          description: The key of the job to complete.
          schema:
            type: integer
            format: int64
      requestBody:
        required: false
        content:
          application/json:
            schema:
              $ref: "#/components/schemas/JobCompletionRequest"
      responses:
        "204":
          description: The job was completed successfully.
        "400":
          description: >
            The job with the given key cannot be completed.
            More details are provided in the response body.
          content:
            application/problem+json:
              schema:
                $ref: "#/components/schemas/ProblemDetail"
        "404":
          description: The job with the given key was not found.
          content:
            application/problem+json:
              schema:
                $ref: "#/components/schemas/ProblemDetail"
        "409":
          description: >
            The job with the given key is in the wrong state currently.
            More details are provided in the response body.
          content:
            application/problem+json:
              schema:
                $ref: "#/components/schemas/ProblemDetail"
        "500":
          description: >
            An internal error occurred while processing the request.
          content:
            application/problem+json:
              schema:
                $ref: "#/components/schemas/ProblemDetail"
  /jobs/{jobKey}:
    patch:
      tags:
        - Job
      summary: Update a job
      description: Update a job with the given key.
      parameters:
        - name: jobKey
          in: path
          required: true
          description: The key of the job to update.
          schema:
            type: integer
            format: int64
      requestBody:
        required: true
        content:
          application/json:
            schema:
              $ref: "#/components/schemas/JobUpdateRequest"
      responses:
        "204":
          description: The job was updated successfully.
        "400":
          description: >
            The provided data is not valid.
          content:
            application/problem+json:
              schema:
                $ref: "#/components/schemas/ProblemDetail"
        "404":
          description: The job with the jobKey is not found.
          content:
            application/problem+json:
              schema:
                $ref: "#/components/schemas/ProblemDetail"
        "409":
          description: >
            The job with the given key is in the wrong state currently.
            More details are provided in the response body.
          content:
            application/problem+json:
              schema:
                $ref: "#/components/schemas/ProblemDetail"
        "500":
          description: >
            An internal error occurred while processing the request.
          content:
            application/problem+json:
              schema:
                $ref: "#/components/schemas/ProblemDetail"

  /incidents/{incidentKey}/resolution:
    post:
      tags:
        - Incident
      summary: Resolve incident
      description: >
        Marks the incident as resolved; most likely a call to Update job will be necessary
        to reset the job’s retries, followed by this call.
      parameters:
        - name: incidentKey
          in: path
          required: true
          description: Key of the incident to resolve.
          schema:
            type: integer
            format: int64
      responses:
        "204":
          description: The incident is marked as resolved.
        "400":
          description: The provided data is not valid.
          content:
            application/problem+json:
              schema:
                $ref: "#/components/schemas/ProblemDetail"
        "404":
          description: The incident with the incidentKey is not found.
          content:
            application/problem+json:
              schema:
                $ref: "#/components/schemas/ProblemDetail"
        "500":
          description: An internal error occurred while processing the request.
          content:
            application/problem+json:
              schema:
                $ref: "#/components/schemas/ProblemDetail"

  /user-tasks/{userTaskKey}/completion:
    post:
      tags:
        - User task
      summary: Complete user task
      description: Completes a user task with the given key.
      parameters:
        - name: userTaskKey
          in: path
          required: true
          description: The key of the user task to complete.
          schema:
            type: integer
            format: int64
      requestBody:
        required: false
        content:
          application/json:
            schema:
              $ref: "#/components/schemas/UserTaskCompletionRequest"

      responses:
        "204":
          description: The user task was completed successfully.
        "400":
          description: >
            The user task with the given key cannot be completed.
            More details are provided in the response body.
          content:
            application/problem+json:
              schema:
                $ref: "#/components/schemas/ProblemDetail"
        "404":
          description: The user task with the given key was not found.
          content:
            application/problem+json:
              schema:
                $ref: "#/components/schemas/ProblemDetail"
        "409":
          description: >
            The user task with the given key is in the wrong state currently.
            More details are provided in the response body.
          content:
            application/problem+json:
              schema:
                $ref: "#/components/schemas/ProblemDetail"
        "500":
          description: >
            An internal error occurred while processing the request.
          content:
            application/problem+json:
              schema:
                $ref: "#/components/schemas/ProblemDetail"
  /user-tasks/{userTaskKey}/assignment:
    post:
      tags:
        - User task
      summary: Assign user task
      description: Assigns a user task with the given key to the given assignee.
      parameters:
        - name: userTaskKey
          in: path
          required: true
          description: The key of the user task to assign.
          schema:
            type: integer
            format: int64
      requestBody:
        required: true
        content:
          application/json:
            schema:
              $ref: "#/components/schemas/UserTaskAssignmentRequest"
      responses:
        "204":
          description: The user task's assignment was adjusted.
        "400":
          description: >
            The assignment of the user task with the given key cannot be completed.
            More details are provided in the response body.
          content:
            application/problem+json:
              schema:
                $ref: "#/components/schemas/ProblemDetail"
        "404":
          description: The user task with the given key was not found.
          content:
            application/problem+json:
              schema:
                $ref: "#/components/schemas/ProblemDetail"
        "409":
          description: >
            The user task with the given key is in the wrong state currently.
            More details are provided in the response body.
          content:
            application/problem+json:
              schema:
                $ref: "#/components/schemas/ProblemDetail"
        "500":
          description: >
            An internal error occurred while processing the request.
          content:
            application/problem+json:
              schema:
                $ref: "#/components/schemas/ProblemDetail"
  /user-tasks/{userTaskKey}:
    get:
      tags:
        - User task
      summary: Return user task by a user task key
      description: |
        Get the user task by the user task key.

        :::note
        This endpoint is an alpha feature and not enabled on Camunda clusters out of the box.
        See the [Camunda 8 REST API overview](/apis-tools/camunda-api-rest/camunda-api-rest-overview.md#query-api)
        for further details.
        :::
      parameters:
        - name: userTaskKey
          in: path
          required: true
          description: The user task key.
          schema:
            type: integer
            format: int64
      responses:
        "200":
          description: >
            The user task is successfully returned.
          content:
            application/json:
              schema:
                $ref: "#/components/schemas/UserTaskItem"
        "400":
          description: "Bad request"
          content:
            application/problem+json:
              schema:
                $ref: "#/components/schemas/ProblemDetail"
        "401":
          description: "Unauthorized"
          content:
            application/problem+json:
              schema:
                $ref: "#/components/schemas/ProblemDetail"
        "404":
          description: "Not found"
          content:
            application/problem+json:
              schema:
                $ref: "#/components/schemas/ProblemDetail"
        "500":
          description: "Internal server error"
          content:
            application/problem+json:
              schema:
                $ref: "#/components/schemas/ProblemDetail"
    patch:
      tags:
        - User task
      summary: Update user task
      description: Update a user task with the given key.
      parameters:
        - name: userTaskKey
          in: path
          required: true
          description: The key of the user task to update.
          schema:
            type: integer
            format: int64
      requestBody:
        required: false
        content:
          application/json:
            schema:
              $ref: "#/components/schemas/UserTaskUpdateRequest"
      responses:
        "204":
          description: The user task was updated successfully.
        "400":
          description: >
            The user task with the given key cannot be updated.
            More details are provided in the response body.
          content:
            application/problem+json:
              schema:
                $ref: "#/components/schemas/ProblemDetail"
        "404":
          description: The user task with the given key was not found.
          content:
            application/problem+json:
              schema:
                $ref: "#/components/schemas/ProblemDetail"
        "409":
          description: >
            The user task with the given key is in the wrong state currently.
            More details are provided in the response body.
          content:
            application/problem+json:
              schema:
                $ref: "#/components/schemas/ProblemDetail"
        "500":
          description: >
            An internal error occurred while processing the request.
          content:
            application/problem+json:
              schema:
                $ref: "#/components/schemas/ProblemDetail"
  /user-tasks/{userTaskKey}/form:
    get:
      tags:
        - User task
      summary: Return user task form
      description: |
        Get the form of a user task.

        :::note
        This endpoint will only return linked forms. This endpoint does not support embedded forms.
        :::

        :::note
        This endpoint is an alpha feature and not enabled on Camunda clusters out of the box.
        See the [Camunda 8 REST API overview](/apis-tools/camunda-api-rest/camunda-api-rest-overview.md#query-api)
        for further details.
        :::
      parameters:
        - name: userTaskKey
          in: path
          required: true
          description: The user task key.
          schema:
            type: integer
            format: int64
      responses:
        "200":
          description: >
            The form is successfully returned.
          content:
            application/json:
              schema:
                $ref: "#/components/schemas/FormItem"
        "204":
          description: >
            The user task was found, but no form is associated with it.
        "400":
          description: "Bad request"
          content:
            application/problem+json:
              schema:
                $ref: "#/components/schemas/ProblemDetail"
        "401":
          description: "Unauthorized"
          content:
            application/problem+json:
              schema:
                $ref: "#/components/schemas/ProblemDetail"
        "404":
          description: "Not found"
          content:
            application/problem+json:
              schema:
                $ref: "#/components/schemas/ProblemDetail"
        "500":
          description: "Internal server error"
          content:
            application/problem+json:
              schema:
                $ref: "#/components/schemas/ProblemDetail"
  /user-tasks/{userTaskKey}/assignee:
    delete:
      tags:
        - User task
      summary: Unassign user task
      description: Removes the assignee of a task with the given key.
      parameters:
        - name: userTaskKey
          in: path
          required: true
          description: The key of the user task.
          schema:
            type: integer
            format: int64
      responses:
        "204":
          description: The user task was unassigned successfully.
        "400":
          description: >
            The user task with the given key cannot be unassigned.
            More details are provided in the response body.
          content:
            application/problem+json:
              schema:
                $ref: "#/components/schemas/ProblemDetail"
        "404":
          description: The user task with the given key was not found.
          content:
            application/problem+json:
              schema:
                $ref: "#/components/schemas/ProblemDetail"
        "409":
          description: >
            The user task with the given key is in the wrong state currently.
            More details are provided in the response body.
          content:
            application/problem+json:
              schema:
                $ref: "#/components/schemas/ProblemDetail"
        "500":
          description: >
            An internal error occurred while processing the request.
          content:
            application/problem+json:
              schema:
                $ref: "#/components/schemas/ProblemDetail"
  /user-tasks/search:
    post:
      tags:
        - User task
      summary: Query user tasks (alpha)
      description: |
        Search for user tasks based on given criteria.

        :::note
        This endpoint is an alpha feature and not enabled on Camunda clusters out of the box.
        See the [Camunda 8 REST API overview](/apis-tools/camunda-api-rest/camunda-api-rest-overview.md#query-api)
        for further details.
        :::
      requestBody:
        required: false
        content:
          application/json:
            schema:
              $ref: "#/components/schemas/UserTaskSearchQueryRequest"
      responses:
        "200":
          description: >
            The user task search successful response.
          content:
            application/json:
              schema:
                $ref: "#/components/schemas/UserTaskSearchQueryResponse"
        "400":
          description: >
            The user task search query failed.
            More details are provided in the response body.
          content:
            application/problem+json:
              schema:
                $ref: "#/components/schemas/ProblemDetail"
        "500":
          description: >
            An internal error occurred while processing the request.
          content:
            application/problem+json:
              schema:
                $ref: "#/components/schemas/ProblemDetail"

  /variables/search:
    post:
      tags:
        - Variable
      summary: Query process and local variables (alpha)
      description: |
        Search for variables based on given criteria.

        :::note
        This endpoint is an alpha feature and not enabled on Camunda clusters out of the box.
        See the [Camunda 8 REST API overview](/apis-tools/camunda-api-rest/camunda-api-rest-overview.md#query-api)
        for further details.
        :::
      requestBody:
        required: false
        content:
          application/json:
            schema:
              $ref: "#/components/schemas/VariableSearchQueryRequest"
      responses:
        "200":
          description: >
            The variable search successful response.
          content:
            application/json:
              schema:
                $ref: "#/components/schemas/VariableSearchQueryResponse"
        "400":
          description: >
            The user task search query failed.
            More details are provided in the response body.
          content:
            application/problem+json:
              schema:
                $ref: "#/components/schemas/ProblemDetail"
        "500":
          description: >
            An internal error occurred while processing the request.
          content:
            application/problem+json:
              schema:
                $ref: "#/components/schemas/ProblemDetail"
  /variables/{variableKey}:
    get:
      tags:
        - Variable
      summary: Return variable by a variable key
      description: |
        Get the variable by the variable key.
        :::note
        This endpoint is an alpha feature and not enabled on Camunda clusters out of the box.
        See the [Camunda 8 REST API overview](/apis-tools/camunda-api-rest/camunda-api-rest-overview.md#query-api)
        for further details.
        :::
      parameters:
        - name: variableKey
          in: path
          required: true
          description: The variable key.
          schema:
            type: integer
            format: int64
      responses:
        "200":
          description: >
            The variable is successfully returned.
          content:
            application/json:
              schema:
                $ref: "#/components/schemas/VariableItem"
        "400":
          description: "Bad request"
          content:
            application/problem+json:
              schema:
                $ref: "#/components/schemas/ProblemDetail"
        "401":
          description: "Unauthorized"
          content:
            application/problem+json:
              schema:
                $ref: "#/components/schemas/ProblemDetail"
        "404":
          description: "Not found"
          content:
            application/problem+json:
              schema:
                $ref: "#/components/schemas/ProblemDetail"
        "500":
          description: "Internal server error"
          content:
            application/problem+json:
              schema:
                $ref: "#/components/schemas/ProblemDetail"
  /clock:
    put:
      tags:
        - Clock
      summary: Pin internal clock (alpha)
      description: |
        Set a precise, static time for the Zeebe engine’s internal clock.
        When the clock is pinned, it remains at the specified time and does not advance.
        To change the time, the clock must be pinned again with a new timestamp.

        :::note
        This endpoint is an [alpha feature](/reference/alpha-features.md) and may be subject to change
        in future releases.
        :::
      requestBody:
        required: true
        content:
          application/json:
            schema:
              $ref: "#/components/schemas/ClockPinRequest"
      responses:
        "204":
          description: >
            The clock was successfully pinned to the specified time in epoch milliseconds.
        "400":
          description: The required timestamp parameter is missing or it is negative.
          content:
            application/problem+json:
              schema:
                $ref: "#/components/schemas/ProblemDetail"
        "500":
          description: An internal error occurred while processing the request.
          content:
            application/problem+json:
              schema:
                $ref: "#/components/schemas/ProblemDetail"
  /clock/reset:
    post:
      tags:
        - Clock
      summary: Reset internal clock (alpha)
      description: |
        Resets the Zeebe engine’s internal clock to the current system time, enabling it to tick in real-time.
        This operation is useful for returning the clock to
        normal behavior after it has been pinned to a specific time.

        :::note
        This endpoint is an [alpha feature](/reference/alpha-features.md) and may be subject to change
        in future releases.
      responses:
        "204":
          description: The clock was successfully reset to the system time.
        "500":
          description: An internal error occurred while processing the request.
          content:
            application/problem+json:
              schema:
                $ref: "#/components/schemas/ProblemDetail"
  /process-definitions/search:
    post:
      tags:
        - Process definition
      summary: Search process definitions (alpha)
      description: |
        Search for process definitions based on given criteria.
        :::note
        This endpoint is an alpha feature and not enabled on Camunda clusters out of the box.
        See the [Camunda 8 REST API overview](/apis-tools/camunda-api-rest/camunda-api-rest-overview.md#query-api)
        for further details.
        :::
      requestBody:
        required: false
        content:
          application/json:
            schema:
              $ref: "#/components/schemas/ProcessDefinitionSearchQueryRequest"
      responses:
        "200":
          description: >
            The process definition search successful response.
          content:
            application/json:
              schema:
                $ref: "#/components/schemas/ProcessDefinitionSearchQueryResponse"
        "400":
          description: >
            The process definition search query failed.
            More details are provided in the response body.
          content:
            application/problem+json:
              schema:
                $ref: "#/components/schemas/ProblemDetail"
        "500":
          description: >
            An internal error occurred while processing the request.
          content:
            application/problem+json:
              schema:
                $ref: "#/components/schemas/ProblemDetail"
  /process-definitions/{processDefinitionKey}:
    get:
      tags:
        - Process definition
      summary: Get process definition by key (alpha)
      description: |
        Returns process definition as JSON.
        :::note
        This endpoint is an alpha feature and not enabled on Camunda clusters out of the box.
        See the [Camunda 8 REST API overview](/apis-tools/camunda-api-rest/camunda-api-rest-overview.md#query-api)
        for further details.
        :::
      parameters:
        - name: processDefinitionKey
          in: path
          required: true
          description: The assigned key of the process definition, which acts as a unique identifier for this process definition.
          schema:
            type: integer
            format: int64
      responses:
        "200":
          description: >
            The process definition is successfully returned.
          content:
            application/json:
              schema:
                $ref: "#/components/schemas/ProcessDefinitionItem"
        "400":
          description: >
            The process definition request failed.
            More details are provided in the response body.
          content:
            application/problem+json:
              schema:
                $ref: "#/components/schemas/ProblemDetail"
        "404":
          description: >
            The process definition with the given key was not found.
            More details are provided in the response body.
          content:
            application/problem+json:
              schema:
                $ref: "#/components/schemas/ProblemDetail"
        "500":
          description: >
            An internal error occurred while processing the request.
          content:
            application/problem+json:
              schema:
                $ref: "#/components/schemas/ProblemDetail"
  /process-definitions/{processDefinitionKey}/xml:
    get:
      tags:
        - Process definition
      summary: Get process definition XML (alpha)
      description: |
        Returns process definition as XML.

        :::note
        This endpoint is an alpha feature and not enabled on Camunda clusters out of the box.
        See the [Camunda 8 REST API overview](/apis-tools/camunda-api-rest/camunda-api-rest-overview.md#query-api)
        for further details.
        :::
      parameters:
        - name: processDefinitionKey
          in: path
          required: true
          description: The assigned key of the process definition, which acts as a unique identifier for this process.
          schema:
            type: integer
            format: int64
      responses:
        "200":
          description: >
            The XML of the process definition is successfully returned.
          content:
            text/xml:
              schema:
                type: string
        "204":
          description: >
            The process definition was found but does not have XML.
          content:
            text/plain:
              schema:
                type: string
        "400":
          description: >
            The process definition request failed.
            More details are provided in the response body.
          content:
            application/problem+json:
              schema:
                $ref: "#/components/schemas/ProblemDetail"
        "404":
          description: >
            The decision with the given key was not found.
            More details are provided in the response body.
          content:
            application/problem+json:
              schema:
                $ref: "#/components/schemas/ProblemDetail"
        "500":
          description: >
            An internal error occurred while processing the request.
          content:
            application/problem+json:
              schema:
                $ref: "#/components/schemas/ProblemDetail"
  /process-instances:
    post:
      tags:
        - Process instance
      summary: Create process instance
      description: |
        Creates and starts an instance of the specified process.
        The process definition to use to create the instance can be specified either using its unique key
        (as returned by Deploy resources), or using the BPMN process ID and a version.

        Waits for the completion of the process instance before returning a result
        when awaitCompletion is enabled.
      requestBody:
        required: true
        content:
          application/json:
            schema:
              $ref: "#/components/schemas/CreateProcessInstanceRequest"
            examples:
              "By process definition key":
                summary: "Create a process instance by processDefinitionKey."
                value:
                  processDefinitionKey: 12345
                  variables: {}
              "By process definition ID":
                summary: "Create a process instance by processDefinitionId and version."
                value:
                  processDefinitionId: "1234-5678"
                  version: 1
                  variables: {}
      responses:
        "200":
          description: The process instance was created.
          content:
            application/json:
              schema:
                $ref: "#/components/schemas/CreateProcessInstanceResponse"
        "400":
          description: The provided data is not valid.
        "500":
          description: An internal error occurred while processing the request.
          content:
            application/problem+json:
              schema:
                $ref: "#/components/schemas/ProblemDetail"
  /process-instances/{processInstanceKey}:
    get:
      tags:
        - Process instance
      summary: Get process instance (alpha)
      description: |
        Get the process instance by the process instance key.

        :::note
        This endpoint is an alpha feature and not enabled on Camunda clusters out of the box.
        See the [Camunda 8 REST API overview](/apis-tools/camunda-api-rest/camunda-api-rest-overview.md#query-api)
        for further details.
        :::
      parameters:
        - name: processInstanceKey
          in: path
          required: true
          description: The process instance key.
          schema:
            type: integer
            format: int64
      responses:
        "200":
          description: The process instance is successfully returned.
          content:
            application/json:
              schema:
                $ref: "#/components/schemas/ProcessInstanceItem"
        "400":
          description: The provided data is not valid.
          content:
            application/problem+json:
              schema:
                $ref: "#/components/schemas/ProblemDetail"
        "401":
          description: The request lacks valid authentication credentials.
          content:
            application/problem+json:
              schema:
                $ref: "#/components/schemas/ProblemDetail"
        "404":
          description: The process instance with the given key was not found.
          content:
            application/problem+json:
              schema:
                $ref: "#/components/schemas/ProblemDetail"
        "500":
          description: An internal error occurred while processing the request.
          content:
            application/problem+json:
              schema:
                $ref: "#/components/schemas/ProblemDetail"
  /process-instances/search:
    post:
      tags:
        - Process instance
      summary: Query process instances (alpha)
      description: |
        Search for process instances based on given criteria.

        :::note
        This endpoint is an alpha feature and not enabled on Camunda clusters out of the box.
        See the [Camunda 8 REST API overview](/apis-tools/camunda-api-rest/camunda-api-rest-overview.md#query-api)
        for further details.
        :::
      requestBody:
        required: false
        content:
          application/json:
            schema:
              $ref: "#/components/schemas/ProcessInstanceSearchQueryRequest"
      responses:
        "200":
          description: The process instance search successful response.
          content:
            application/json:
              schema:
                $ref: "#/components/schemas/ProcessInstanceSearchQueryResponse"
        "400":
          description: >
            The process instance search query failed.
            More details are provided in the response body.
          content:
            application/problem+json:
              schema:
                $ref: "#/components/schemas/ProblemDetail"
        "500":
          description: An internal error occurred while processing the request.
          content:
            application/problem+json:
              schema:
                $ref: "#/components/schemas/ProblemDetail"
  /process-instances/{processInstanceKey}/cancellation:
    post:
      tags:
        - Process instance
      summary: Cancel process instance
      description: Cancels a running process instance.
      parameters:
        - name: processInstanceKey
          in: path
          required: true
          description: The key of the process instance to cancel.
          schema:
            type: integer
            format: int64
      requestBody:
        required: false
        content:
          application/json:
            schema:
              $ref: "#/components/schemas/CancelProcessInstanceRequest"
      responses:
        "204":
          description: The process instance is canceled.
        "400":
          description: The provided data is not valid.
          content:
            application/problem+json:
              schema:
                $ref: "#/components/schemas/ProblemDetail"
        "404":
          description: The process instance is not found.
          content:
            application/problem+json:
              schema:
                $ref: "#/components/schemas/ProblemDetail"
        "500":
          description: An internal error occurred while processing the request.
          content:
            application/problem+json:
              schema:
                $ref: "#/components/schemas/ProblemDetail"
  /process-instances/{processInstanceKey}/migration:
    post:
      tags:
        - Process instance
      summary: Migrate process instance
      description: |
        Migrates a process instance to a new process definition.
        This request can contain multiple mapping instructions to define mapping between the active
        process instance's elements and target process definition elements.

        Use this to upgrade a process instance to a new version of a process or to
        a different process definition, e.g. to keep your running instances up-to-date with the
        latest process improvements.
      parameters:
        - name: processInstanceKey
          in: path
          required: true
          description: The key of the process instance that should be migrated.
          schema:
            type: integer
            format: int64
      requestBody:
        required: true
        content:
          application/json:
            schema:
              $ref: "#/components/schemas/MigrateProcessInstanceRequest"
      responses:
        "204":
          description: The process instance is migrated.
        "400":
          description: The provided data is not valid.
          content:
            application/problem+json:
              schema:
                $ref: "#/components/schemas/ProblemDetail"
        "404":
          description: The process instance is not found.
          content:
            application/problem+json:
              schema:
                $ref: "#/components/schemas/ProblemDetail"
        "500":
          description: An internal error occurred while processing the request.
          content:
            application/problem+json:
              schema:
                $ref: "#/components/schemas/ProblemDetail"
  /process-instances/{processInstanceKey}/modification:
    post:
      tags:
        - Process instance
      summary: Modify process instance
      description: |
        Modifies a running process instance.
        This request can contain multiple instructions to activate an element of the process or
        to terminate an active instance of an element.

        Use this to repair a process instance that is stuck on an element or took an unintended path.
        For example, because an external system is not available or doesn't respond as expected.
      parameters:
        - name: processInstanceKey
          in: path
          required: true
          description: The key of the process instance that should be modified.
          schema:
            type: integer
            format: int64
      requestBody:
        required: true
        content:
          application/json:
            schema:
              $ref: "#/components/schemas/ModifyProcessInstanceRequest"
      responses:
        "204":
          description: The process instance is modified.
        "400":
          description: The provided data is not valid.
          content:
            application/problem+json:
              schema:
                $ref: "#/components/schemas/ProblemDetail"
        "404":
          description: The process instance is not found.
          content:
            application/problem+json:
              schema:
                $ref: "#/components/schemas/ProblemDetail"
        "500":
          description: An internal error occurred while processing the request.
          content:
            application/problem+json:
              schema:
                $ref: "#/components/schemas/ProblemDetail"

  /flownode-instances/search:
    post:
      tags:
        - Flow node instance
      summary: Query flow node instances (alpha)
      description: |
        Search for flow node instances based on given criteria.

        :::note
        This endpoint is an alpha feature and not enabled on Camunda clusters out of the box.
        See the [Camunda 8 REST API overview](/apis-tools/camunda-api-rest/camunda-api-rest-overview.md#query-api)
        for further details.
        :::
      requestBody:
        required: false
        content:
          application/json:
            schema:
              $ref: "#/components/schemas/FlowNodeInstanceSearchQueryRequest"
      responses:
        "200":
          description: >
            The Flow node instance search successful response.
          content:
            application/json:
              schema:
                $ref: "#/components/schemas/FlowNodeInstanceSearchQueryResponse"
        "400":
          description: >
            The Flow node instance search query failed.
            More details are provided in the response body.
          content:
            application/problem+json:
              schema:
                $ref: "#/components/schemas/ProblemDetail"
        "500":
          description: >
            An internal error occurred while processing the request.
          content:
            application/problem+json:
              schema:
                $ref: "#/components/schemas/ProblemDetail"
  /flownode-instances/{flownodeInstanceKey}:
    get:
      tags:
        - Flow node instance
      summary: Get flow node instance by key (alpha)
      description: |
        Returns flow node instance as JSON.
        :::note
        This endpoint is an alpha feature and not enabled on Camunda clusters out of the box.
        See the [Camunda 8 REST API overview](/apis-tools/camunda-api-rest/camunda-api-rest-overview.md#query-api)
        for further details.
        :::
      parameters:
        - name: flownodeInstanceKey
          in: path
          required: true
          description: The assigned key of the flow node instance, which acts as a unique identifier for this flow node instance.
          schema:
            type: integer
            format: int64
      responses:
        "200":
          description: >
            The flow node instance is successfully returned.
          content:
            application/json:
              schema:
                $ref: "#/components/schemas/FlowNodeInstanceItem"
        "400":
          description: >
            The flow node instance request failed.
            More details are provided in the response body.
          content:
            application/problem+json:
              schema:
                $ref: "#/components/schemas/ProblemDetail"
        "404":
          description: >
            The flow node instance with the given key was not found.
            More details are provided in the response body.
          content:
            application/problem+json:
              schema:
                $ref: "#/components/schemas/ProblemDetail"
        "500":
          description: >
            An internal error occurred while processing the request.
          content:
            application/problem+json:
              schema:
                $ref: "#/components/schemas/ProblemDetail"
  /decision-definitions/search:
    post:
      tags:
        - Decision definition
      summary: Query decision definitions (alpha)
      description: |
        Search for decision definitions based on given criteria.

        :::note
        This endpoint is an alpha feature and not enabled on Camunda clusters out of the box.
        See the [Camunda 8 REST API overview](/apis-tools/camunda-api-rest/camunda-api-rest-overview.md#query-api)
        for further details.
        :::
      requestBody:
        required: false
        content:
          application/json:
            schema:
              $ref: "#/components/schemas/DecisionDefinitionSearchQueryRequest"
      responses:
        "200":
          description: >
            The Decision Definition Search successful response.
          content:
            application/json:
              schema:
                $ref: "#/components/schemas/DecisionDefinitionSearchQueryResponse"
        "400":
          description: >
            The decision definition search query failed.
            More details are provided in the response body.
          content:
            application/problem+json:
              schema:
                $ref: "#/components/schemas/ProblemDetail"
        "500":
          description: >
            An internal error occurred while processing the request.
          content:
            application/problem+json:
              schema:
                $ref: "#/components/schemas/ProblemDetail"
  /decision-definitions/{decisionDefinitionKey}:
    get:
      tags:
        - Decision definition
      summary: Get decision definition by key (alpha)
      description: |
        Returns a decision definition.

        :::note
        This endpoint is an alpha feature and not enabled on Camunda clusters out of the box.
        See the [Camunda 8 REST API overview](/apis-tools/camunda-api-rest/camunda-api-rest-overview.md#query-api)
        for further details.
        :::
      parameters:
        - name: decisionDefinitionKey
          in: path
          required: true
          description: The assigned key of the decision definition, which acts as a unique identifier for this decision.
          schema:
            type: integer
            format: int64
      responses:
        "200":
          description: >
            The decision definition is successfully returned.
          content:
            application/json:
              schema:
                $ref: "#/components/schemas/DecisionDefinitionItem"
        "400":
          description: >
            The decision definition request failed.
            More details are provided in the response body.
          content:
            application/problem+json:
              schema:
                $ref: "#/components/schemas/ProblemDetail"
        "404":
          description: >
            The decision with the given key was not found.
            More details are provided in the response body.
          content:
            application/problem+json:
              schema:
                $ref: "#/components/schemas/ProblemDetail"
        "500":
          description: >
            An internal error occurred while processing the request.
          content:
            application/problem+json:
              schema:
                $ref: "#/components/schemas/ProblemDetail"
  /decision-definitions/{decisionDefinitionKey}/xml:
    get:
      tags:
        - Decision definition
      summary: Get decision definition XML (alpha)
      description: |
        Returns decision definition as XML.

        :::note
        This endpoint is an alpha feature and not enabled on Camunda clusters out of the box.
        See the [Camunda 8 REST API overview](/apis-tools/camunda-api-rest/camunda-api-rest-overview.md#query-api)
        for further details.
        :::
      parameters:
        - name: decisionDefinitionKey
          in: path
          required: true
          description: The assigned key of the decision definition, which acts as a unique identifier for this decision.
          schema:
            type: integer
            format: int64
      responses:
        "200":
          description: >
            The XML of the decision definition is successfully returned.
          content:
            text/xml:
              schema:
                type: string
        "400":
          description: >
            The decision definition request failed.
            More details are provided in the response body.
          content:
            application/problem+json:
              schema:
                $ref: "#/components/schemas/ProblemDetail"
        "404":
          description: >
            The decision with the given key was not found.
            More details are provided in the response body.
          content:
            application/problem+json:
              schema:
                $ref: "#/components/schemas/ProblemDetail"
        "500":
          description: >
            An internal error occurred while processing the request.
          content:
            application/problem+json:
              schema:
                $ref: "#/components/schemas/ProblemDetail"
  /decision-requirements/search:
    post:
      tags:
        - Decision requirements
      summary: Query decision requirements (alpha)
      description: |
        Search for decision requirements based on given criteria.

        :::note
        This endpoint is an alpha feature and not enabled on Camunda clusters out of the box.
        See the [Camunda 8 REST API overview](/apis-tools/camunda-api-rest/camunda-api-rest-overview.md#query-api)
        for further details.
        :::
      requestBody:
        required: false
        content:
          application/json:
            schema:
              $ref: "#/components/schemas/DecisionRequirementsSearchQueryRequest"
      responses:
        "200":
          description: >
            The decision requirements search successful response.
          content:
            application/json:
              schema:
                $ref: "#/components/schemas/DecisionRequirementsSearchQueryResponse"
        "400":
          description: >
            The decision requirements search query failed.
            More details are provided in the response body.
  /decision-requirements/{decisionRequirementsKey}:
    get:
      tags:
        - Decision requirements
      summary: Get decision requirements by key (alpha)
      description: |
        Returns Decision Requirements as JSON.

        :::note
        This endpoint is an alpha feature and not enabled on Camunda clusters out of the box.
        See the [Camunda 8 REST API overview](/apis-tools/camunda-api-rest/camunda-api-rest-overview.md#query-api)
        for further details.
        :::
      parameters:
        - name: decisionRequirementsKey
          in: path
          required: true
          description: The assigned key of the decision requirements, which acts as a unique identifier for this decision requirements.
          schema:
            type: integer
            format: int64
      responses:
        "200":
          description: >
            The decision requirements is successfully returned.
          content:
            application/json:
              schema:
                $ref: "#/components/schemas/DecisionRequirementsItem"
        "400":
          description: >
            The decision requirements request failed.
            More details are provided in the response body.
          content:
            application/problem+json:
              schema:
                $ref: "#/components/schemas/ProblemDetail"
        "404":
          description: >
            The decision requirements with the given key was not found.
            More details are provided in the response body.
          content:
            application/problem+json:
              schema:
                $ref: "#/components/schemas/ProblemDetail"
        "500":
          description: >
            An internal error occurred while processing the request.
          content:
            application/problem+json:
              schema:
                $ref: "#/components/schemas/ProblemDetail"
  /decision-requirements/{decisionRequirementsKey}/xml:
    get:
      tags:
        - Decision requirements
      summary: Get decision requirements XML (alpha)
      description: |
        Returns decision requirements as XML.

        :::note
        This endpoint is an alpha feature and not enabled on Camunda clusters out of the box.
        See the [Camunda 8 REST API overview](/apis-tools/camunda-api-rest/camunda-api-rest-overview.md#query-api)
        for further details.
        :::
      parameters:
        - name: decisionRequirementsKey
          in: path
          required: true
          description: The assigned key of the decision requirements, which acts as a unique identifier for this decision.
          schema:
            type: integer
            format: int64
      responses:
        "200":
          description: >
            The XML of the decision requirements is successfully returned.
          content:
            text/xml:
              schema:
                type: string
        "400":
          description: >
            The decision requirements request failed.
            More details are provided in the response body.
          content:
            application/problem+json:
              schema:
                $ref: "#/components/schemas/ProblemDetail"
        "404":
          description: >
            The decision requirements with the given key was not found.
            More details are provided in the response body.
          content:
            application/problem+json:
              schema:
                $ref: "#/components/schemas/ProblemDetail"
        "500":
          description: >
            An internal error occurred while processing the request.
          content:
            application/problem+json:
              schema:
                $ref: "#/components/schemas/ProblemDetail"

  /decision-instances/search:
    post:
      tags:
        - Decision instance
      summary: Query decision instances (alpha)
      description: |
        Search for decision instances based on given criteria.

        :::note
        This endpoint is an alpha feature and not enabled on Camunda clusters out of the box.
        See the [Camunda 8 REST API overview](/apis-tools/camunda-api-rest/camunda-api-rest-overview.md#query-api)
        for further details.
        :::
      requestBody:
        required: false
        content:
          application/json:
            schema:
              $ref: "#/components/schemas/DecisionInstanceSearchQueryRequest"
      responses:
        "200":
          description: >
            The decision instance search successful response.
          content:
            application/json:
              schema:
                $ref: "#/components/schemas/DecisionInstanceSearchQueryResponse"
        "400":
          description: >
            The decision instance search query failed.
            More details are provided in the response body.
          content:
            application/problem+json:
              schema:
                $ref: "#/components/schemas/ProblemDetail"
        "500":
          description: >
            An internal error occurred while processing the request.
          content:
            application/problem+json:
              schema:
                $ref: "#/components/schemas/ProblemDetail"

  /decision-instances/{decisionInstanceKey}:
    get:
      tags:
        - Decision instance
      summary: Get decision instance by key (alpha)
      description: |
        Returns a decision instance.

        :::note
        This endpoint is an alpha feature and not enabled on Camunda clusters out of the box.
        See the [Camunda 8 REST API overview](/apis-tools/camunda-api-rest/camunda-api-rest-overview.md#query-api)
        for further details.
        :::
      parameters:
        - name: decisionInstanceKey
          in: path
          required: true
          description: The assigned key of the decision instance, which acts as a unique identifier for this decision instance.
          schema:
            type: integer
            format: int64
      responses:
        "200":
          description: >
            The decision instance is successfully returned.
          content:
            application/json:
              schema:
                $ref: "#/components/schemas/DecisionInstanceGetQueryResponse"
        "400":
          description: >
            The decision instance request failed.
            More details are provided in the response body.
          content:
            application/problem+json:
              schema:
                $ref: "#/components/schemas/ProblemDetail"
        "404":
          description: >
            The decision instance with the given key was not found.
            More details are provided in the response body.
          content:
            application/problem+json:
              schema:
                $ref: "#/components/schemas/ProblemDetail"
        "500":
          description: >
            An internal error occurred while processing the request.
          content:
            application/problem+json:
              schema:
                $ref: "#/components/schemas/ProblemDetail"

  /decision-definitions/evaluation:
    post:
      tags:
        - Decision definition
      summary: Evaluate decision
      description: |
        Evaluates a decision.
        You specify the decision to evaluate either by using its unique key (as returned by
        DeployResource), or using the decision ID. When using the decision ID, the latest deployed
        version of the decision is used.
      requestBody:
        required: true
        content:
          application/json:
            schema:
              $ref: "#/components/schemas/EvaluateDecisionRequest"
            examples:
              "By decision definition key":
                summary: "Evaluate the decision by decisionDefinitionKey."
                value:
                  decisionDefinitionKey: 12345
                  variables: {}
              "By decision definition ID":
                summary: "Evaluate the decision by decisionDefinitionId."
                value:
                  decisionDefinitionId: "1234-5678"
                  variables: {}
      responses:
        "200":
          description: The decision was evaluated.
          content:
            application/json:
              schema:
                $ref: "#/components/schemas/EvaluateDecisionResponse"
        "400":
          description: The provided data is not valid.
          content:
            application/problem+json:
              schema:
                $ref: "#/components/schemas/ProblemDetail"
        "404":
          description: The decision is not found.
          content:
            application/problem+json:
              schema:
                $ref: "#/components/schemas/ProblemDetail"
        "500":
          description: An internal error occurred while processing the request.
          content:
            application/problem+json:
              schema:
                $ref: "#/components/schemas/ProblemDetail"

  /authorizations/{ownerKey}:
    patch:
      tags:
        - Authorization
      summary: Patch authorization
      description: Manage the permissions assigned to the authorization.
      operationId: patchAuthorization
      parameters:
        - name: ownerKey
          in: path
          required: true
          description: The key of the owner of the authorization.
          schema:
            type: integer
            format: int64
      requestBody:
        content:
          application/json:
            schema:
              $ref: "#/components/schemas/AuthorizationPatchRequest"
        required: true
      responses:
        "202":
          description: |
            The authorization was patched successfully.
        "400":
          description: |
            The authorization could not be patched.
            More details are provided in the response body.
          content:
            application/problem+json:
              schema:
                $ref: "#/components/schemas/ProblemDetail"
        "401":
          description: |
            The request to patch the authorization was unauthorized.
            More details are provided in the response body.
          content:
            application/problem+json:
              schema:
                $ref: "#/components/schemas/ProblemDetail"
        "403":
          description: |
            The request to patch an authorization was denied.
            More details are provided in the response body.
          content:
            application/problem+json:
              schema:
                $ref: "#/components/schemas/ProblemDetail"
        "404":
          description: |
            The owner was not found.
          content:
            application/problem+json:
              schema:
                $ref: "#/components/schemas/ProblemDetail"
        "409":
          description: |
            The request to add or remove permissions to an authorization was in conflict.
            More details are provided in the response body.
        "500":
          description: An internal error occurred while processing the request.
          content:
            application/problem+json:
              schema:
                $ref: "#/components/schemas/ProblemDetail"

  /users:
    post:
      tags:
        - User
      summary: "Create a user"
      operationId: "createUser"
      requestBody:
        content:
          application/json:
            schema:
              $ref: "#/components/schemas/UserRequest"
        required: true
      responses:
        "202":
          description: |
            The user was created successfully.
          content:
            application/json:
              schema:
                $ref: "#/components/schemas/UserCreateResponse"
        "400":
          description: |
            The user could not be created.
            More details are provided in the response body.
          content:
            application/problem+json:
              schema:
                $ref: "#/components/schemas/ProblemDetail"
        "401":
          description: |
            The request to create a user was unauthorized.
            More details are provided in the response body.
          content:
            application/problem+json:
              schema:
                $ref: "#/components/schemas/ProblemDetail"
        "403":
          description: |
            The request to create a user was denied.
            More details are provided in the response body.
          content:
            application/problem+json:
              schema:
                $ref: "#/components/schemas/ProblemDetail"
        "500":
          description: An internal error occurred while processing the request.
          content:
            application/problem+json:
              schema:
                $ref: "#/components/schemas/ProblemDetail"

  /messages/publication:
    post:
      tags:
        - Message
      summary: Publish a message
      description: |
        Publishes a single message.
        Messages are published to specific partitions computed from their correlation keys.
        The endpoint does not wait for a correlation result.
        Use the message correlation endpoint for such use cases.
      requestBody:
        required: true
        content:
          application/json:
            schema:
              $ref: "#/components/schemas/MessagePublicationRequest"
      responses:
        "200":
          description: The message was published.
          content:
            application/json:
              schema:
                $ref: "#/components/schemas/MessagePublicationResponse"
        "400":
          description: The provided data is not valid.
          content:
            application/problem+json:
              schema:
                $ref: "#/components/schemas/ProblemDetail"
        "500":
          description: Internal server error.
          content:
            application/problem+json:
              schema:
                $ref: "#/components/schemas/ProblemDetail"
  /messages/correlation:
    post:
      tags:
        - Message
      summary: Correlate a message
      description: |
        Publishes a message and correlates it to a subscription.
        If correlation is successful it will return the first process instance key the message correlated with.
      requestBody:
        required: true
        content:
          application/json:
            schema:
              $ref: "#/components/schemas/MessageCorrelationRequest"
      responses:
        "200":
          description: The message is correlated to one or more process instances
          content:
            application/json:
              schema:
                $ref: "#/components/schemas/MessageCorrelationResponse"
        "400":
          description: The provided data is not valid
          content:
            application/problem+json:
              schema:
                $ref: "#/components/schemas/ProblemDetail"
        "403":
          description: Unauthorized
          content:
            application/problem+json:
              schema:
                $ref: "#/components/schemas/ProblemDetail"
        "404":
          description: Not found
          content:
            application/problem+json:
              schema:
                $ref: "#/components/schemas/ProblemDetail"
        "500":
          description: Internal server error
          content:
            application/problem+json:
              schema:
                $ref: "#/components/schemas/ProblemDetail"

  /documents:
    post:
      tags:
        - Documents
      summary: Upload document (alpha)
      description: |
        Upload a document to the Camunda 8 cluster.

        :::note
        This endpoint is an alpha feature. It currently only supports an in-memory document store,
        which is not meant for production use.
        :::
      parameters:
        - name: storeId
          in: query
          required: false
          description: The ID of the document store to upload the document to.
          schema:
            type: string
        - name: documentId
          in: query
          required: false
          description: >
            The ID of the document to upload. If not provided, a new ID will be generated.
            Specifying an existing ID will result in an error if the document already exists.
          schema:
            type: string
      requestBody:
        required: true
        content:
          multipart/form-data:
            schema:
              type: object
              properties:
                file:
                  type: string
                  format: binary
                metadata:
                  $ref: "#/components/schemas/DocumentMetadata"
              required:
                - file
            encoding:
              metadata:
                contentType: application/json
      responses:
        "201":
          description: The document was uploaded successfully.
          content:
            application/json:
              schema:
                $ref: "#/components/schemas/DocumentReference"
        "400":
          description: >
            The document upload failed. More details are provided in the response body.
          content:
            application/problem+json:
              schema:
                $ref: "#/components/schemas/ProblemDetail"
  /documents/{documentId}:
    get:
      tags:
        - Documents
      summary: Download document (alpha)
      description: |
        Download a document from the Camunda 8 cluster.

        :::note
        This endpoint is an alpha feature. It currently only supports an in-memory document store,
        which is not meant for production use.
        :::
      parameters:
        - name: documentId
          in: path
          required: true
          description: The ID of the document to download.
          schema:
            type: string
        - name: storeId
          in: query
          required: false
          description: The ID of the document store to download the document from.
          schema:
            type: string
      responses:
        "200":
          description: The document was downloaded successfully.
          content:
            application/octet-stream:
              schema:
                type: string
                format: binary
        "404":
          description: >
            The document with the given ID was not found.
          content:
            application/problem+json:
              schema:
                $ref: "#/components/schemas/ProblemDetail"
        "500":
          description: >
            An internal error occurred while processing the request.
          content:
            application/problem+json:
              schema:
                $ref: "#/components/schemas/ProblemDetail"
    delete:
      tags:
        - Documents
      summary: Delete document (alpha)
      description: |
        Delete a document from the Camunda 8 cluster.

        :::note
        This endpoint is an alpha feature. It currently only supports an in-memory document store,
        which is not meant for production use.
        :::
      parameters:
        - name: documentId
          in: path
          required: true
          description: The ID of the document to delete.
          schema:
            type: string
        - name: storeId
          in: query
          required: false
          description: The ID of the document store to delete the document from.
          schema:
            type: string
      responses:
        "200":
          description: The document was deleted successfully.
        "404":
          description: >
            The document with the given ID was not found.
          content:
            application/problem+json:
              schema:
                $ref: "#/components/schemas/ProblemDetail"
        "500":
          description: >
            An internal error occurred while processing the request.
          content:
            application/problem+json:
              schema:
                $ref: "#/components/schemas/ProblemDetail"
  /document/{documentId}/links:
    post:
      tags:
        - Documents
      summary: Create document link (alpha)
      description: |
        Create a link to a document in the Camunda 8 cluster.

        :::note
        This endpoint is an alpha feature. It currently only supports an in-memory document store,
        which is not meant for production use.
        :::
      parameters:
        - name: documentId
          in: path
          required: true
          description: The ID of the document to link.
          schema:
            type: string
        - name: storeId
          in: query
          required: false
          description: The ID of the document store to link the document from.
          schema:
            type: string
      requestBody:
        required: false
        content:
          application/json:
            schema:
              $ref: "#/components/schemas/DocumentLinkRequest"
      responses:
        "201":
          description: The document link was created successfully.
          content:
            application/json:
              schema:
                $ref: "#/components/schemas/DocumentLink"
        "400":
          description: >
            The document link creation failed. More details are provided in the response body.
          content:
            application/problem+json:
              schema:
                $ref: "#/components/schemas/ProblemDetail"

  /users/search:
    post:
      tags:
        - User
      summary: "Query users (alpha)"
      description: |
        Search for users based on given criteria.

        :::note
        This endpoint is an alpha feature and not enabled on Camunda clusters out of the box.
        See the [Camunda 8 REST API overview](/apis-tools/camunda-api-rest/camunda-api-rest-overview.md#query-api)
        for further details.
        :::
      operationId: "findAllUsers"
      requestBody:
        content:
          application/json:
            schema:
              $ref: "#/components/schemas/UserSearchQueryRequest"
        required: true
      responses:
        "200":
          description: "OK"
          content:
            application/json:
              schema:
                $ref: "#/components/schemas/UserSearchResponse"
        "400":
          description: "Bad request"
          content:
            application/problem+json:
              schema:
                $ref: "#/components/schemas/ProblemDetail"
        "401":
          description: "Unauthorized"
          content:
            application/problem+json:
              schema:
                $ref: "#/components/schemas/ProblemDetail"
        "403":
          description: "Forbidden"
          content:
            application/problem+json:
              schema:
                $ref: "#/components/schemas/ProblemDetail"
        "404":
          description: "Not found"
          content:
            application/problem+json:
              schema:
                $ref: "#/components/schemas/ProblemDetail"
        "500":
          description: "Internal server error"
          content:
            application/problem+json:
              schema:
                $ref: "#/components/schemas/ProblemDetail"

  /incidents/search:
    post:
      tags:
        - Incident
      summary: Query incidents (alpha)
      description: |
        Search for incidents based on given criteria.

        :::note
        This endpoint is an alpha feature and not enabled on Camunda clusters out of the box.
        See the [Camunda 8 REST API overview](/apis-tools/camunda-api-rest/camunda-api-rest-overview.md#query-api)
        for further details.
        :::
      requestBody:
        required: false
        content:
          application/json:
            schema:
              $ref: "#/components/schemas/IncidentSearchQueryRequest"
      responses:
        "200":
          description: >
            The incident search successful response.
          content:
            application/json:
              schema:
                $ref: "#/components/schemas/IncidentSearchQueryResponse"
        "400":
          description: >
            The incident search query failed.
            More details are provided in the response body.
        "401":
          description: "Unauthorized"
          content:
            application/problem+json:
              schema:
                $ref: "#/components/schemas/ProblemDetail"
        "403":
          description: "Forbidden"
          content:
            application/problem+json:
              schema:
                $ref: "#/components/schemas/ProblemDetail"
        "404":
          description: "Not found"
          content:
            application/problem+json:
              schema:
                $ref: "#/components/schemas/ProblemDetail"
        "500":
          description: "Internal server error"
          content:
            application/problem+json:
              schema:
                $ref: "#/components/schemas/ProblemDetail"
  /incidents/{incidentKey}:
    get:
      tags:
        - Incident
      summary: Get incident by key (alpha)
      description: |
        Returns incident as JSON.
        :::note
        This endpoint is an alpha feature and not enabled on Camunda clusters out of the box.
        See the [Camunda 8 REST API overview](/apis-tools/camunda-api-rest/camunda-api-rest-overview.md#query-api)
        for further details.
        :::
      parameters:
        - name: incidentKey
          in: path
          required: true
          description: The assigned key of the incident, which acts as a unique identifier for this incident.
          schema:
            type: integer
            format: int64
      responses:
        "200":
          description: >
            The incident is successfully returned.
          content:
            application/json:
              schema:
                $ref: "#/components/schemas/IncidentItem"
        "400":
          description: >
            The incident request failed.
            More details are provided in the response body.
          content:
            application/problem+json:
              schema:
                $ref: "#/components/schemas/ProblemDetail"
        "404":
          description: >
            The incident with the given key was not found.
            More details are provided in the response body.
          content:
            application/problem+json:
              schema:
                $ref: "#/components/schemas/ProblemDetail"
        "500":
          description: >
            An internal error occurred while processing the request.
          content:
            application/problem+json:
              schema:
                $ref: "#/components/schemas/ProblemDetail"
  /deployments:
    post:
      tags:
        - Resource
      summary: Deploy resources
      description: |
        Deploys one or more resources (e.g. processes, decision models, or forms).
        This is an atomic call, i.e. either all resources are deployed or none of them are.
      requestBody:
        required: true
        content:
          multipart/form-data:
            schema:
              type: object
              properties:
                resources:
                  type: array
                  description: |
                    The binary data to create the deployment resources. It is possible to have more than one form part with different form part names for the binary data to create a deployment.
                  items:
                    type: string
                    format: binary
                tenantId:
                  type: string
                  description: The tenant to deploy the resources to.
              required:
                - resource
      responses:
        "200":
          description: The resources are deployed.
          content:
            application/json:
              schema:
                $ref: "#/components/schemas/DeploymentResponse"
        "400":
          description: >
            The document upload failed. More details are provided in the response body.
          content:
            application/problem+json:
              schema:
                $ref: "#/components/schemas/ProblemDetail"
  /resources/{resourceKey}/deletion:
    post:
      tags:
        - Resource
      summary: Delete resource
      description: |
        Deletes a deployed resource.
        This can be a process definition, decision requirements definition, or form definition
        deployed using the deploy resources endpoint. Specify the resource you want to delete in the `resourceKey` parameter.
      parameters:
        - name: resourceKey
          in: path
          required: true
          description: |
            The key of the resource to delete.
            This can be the key of a process definition, the key of a decision requirements
            definition or the key of a form definition
          schema:
            type: integer
            format: int64
      requestBody:
        required: false
        content:
          application/json:
            schema:
              $ref: "#/components/schemas/DeleteResourceRequest"
      responses:
        "200":
          description: The resource is deleted.
        "400":
          description: The provided data is not valid.
          content:
            application/problem+json:
              schema:
                $ref: "#/components/schemas/ProblemDetail"
        "404":
          description: The resource is not found.
          content:
            application/problem+json:
              schema:
                $ref: "#/components/schemas/ProblemDetail"
        "500":
          description: An internal error occurred while processing the request.
          content:
            application/problem+json:
              schema:
                $ref: "#/components/schemas/ProblemDetail"

  /element-instances/{elementInstanceKey}/variables:
    post:
      tags:
        - Element instance
      summary: Update element instance variables
      description: |
        Updates all the variables of a particular scope (for example, process instance, flow element instance) with the given variable data.
        Specify the element instance in the `elementInstanceKey` parameter.
      parameters:
        - name: elementInstanceKey
          in: path
          required: true
          description: |
            The key of the element instance to update the variables for.
            This can be the process instance key (as obtained during instance creation), or a given
            element, such as a service task (see the `elementInstanceKey` on the job message).
          schema:
            type: integer
            format: int64
      requestBody:
        required: true
        content:
          application/json:
            schema:
              $ref: "#/components/schemas/SetVariableRequest"
      responses:
        "204":
          description: The variables were updated.
        "400":
          description: The provided data is not valid.
          content:
            application/problem+json:
              schema:
                $ref: "#/components/schemas/ProblemDetail"
        "500":
          description: An internal error occurred while processing the request.
          content:
            application/problem+json:
              schema:
                $ref: "#/components/schemas/ProblemDetail"

  /signals/broadcast:
    post:
      tags:
        - Signal
      summary: Broadcast signal
      description: Broadcasts a signal.
      requestBody:
        required: true
        content:
          application/json:
            schema:
              $ref: "#/components/schemas/SignalBroadcastRequest"
      responses:
        "200":
          description: The signal was broadcast.
          content:
            application/json:
              schema:
                $ref: "#/components/schemas/SignalBroadcastResponse"
        "400":
          description: The provided data is not valid.
          content:
            application/problem+json:
              schema:
                $ref: "#/components/schemas/ProblemDetail"
        "404":
          description: The signal is not found.
          content:
            application/problem+json:
              schema:
                $ref: "#/components/schemas/ProblemDetail"
        "500":
          description: An internal error occurred while processing the request.
          content:
            application/problem+json:
              schema:
                $ref: "#/components/schemas/ProblemDetail"

components:
  schemas:
    UserTaskSearchQueryRequest:
      allOf:
        - $ref: "#/components/schemas/SearchQueryRequest"
      description: User task search query request.
      type: object
      properties:
        filter:
          $ref: "#/components/schemas/UserTaskFilterRequest"
    UserTaskSearchQueryResponse:
      allOf:
        - $ref: "#/components/schemas/SearchQueryResponse"
      description: User task search query response.
      type: object
      properties:
        items:
          type: array
          items:
            $ref: "#/components/schemas/UserTaskItem"
    UserTaskFilterRequest:
      description: User task filter request.
      type: object
      properties:
        userTaskKey:
          type: integer
          description: The key for this user task.
          format: int64
        state:
          type: string
          description: The state of the user task.
          enum:
            - CREATED
            - COMPLETED
            - CANCELED
            - FAILED
        assignee:
          type: string
          description: The assignee of the user task.
        elementId:
          type: string
          description: The element ID of the user task.
        candidateGroup:
          type: string
          description: The candidate group for this user task.
        candidateUser:
          type: string
          description: The candidate user for this user task.
        processDefinitionKey:
          type: integer
          description: The key of the process definition.
          format: int64
        processInstanceKey:
          type: integer
          description: The key of the process instance.
          format: int64
        tenantId:
          type: string
          description: Tenant ID of this user task.
        processDefinitionId:
          type: string
          description: The ID of the process definition.
        variables:
          type: array
          items:
            $ref: "#/components/schemas/UserTaskVariableFilterRequest"
    UserTaskVariableFilterRequest:
      type: object
      properties:
        name:
          type: string
          description: Name of the variable.
        value:
          type: string
          description: The value of the variable.
    UserTaskItem:
      type: object
      properties:
        userTaskKey:
          type: integer
          description: The key for this user task.
          format: int64
        state:
          type: string
          description: The state of the user task.
          enum:
            - CREATED
            - COMPLETED
            - CANCELED
            - FAILED
        assignee:
          type: string
          description: The assignee of the user task.
        elementId:
          type: string
          description: The element ID of the user task.
        elementInstanceKey:
          type: integer
          description: The key of the element instance.
          format: int64
        candidateGroups:
          type: array
          description: The candidate groups for this user task.
          items:
            type: string
        candidateUsers:
          type: array
          description: The candidate users for this user task.
          items:
            type: string
        processDefinitionId:
          type: string
          description: The ID of the process definition.
        processDefinitionKey:
          type: integer
          description: The key of the process definition.
          format: int64
        processInstanceKey:
          type: integer
          description: The key of the process instance.
          format: int64
        formKey:
          type: integer
          description: The key of the form.
          format: int64
        creationDate:
          type: string
          description: The creation date of a user task.
          format: date-time
        completionDate:
          type: string
          description: The completion date of a user task.
          format: date-time
        followUpDate:
          type: string
          description: The follow date of a user task.
          format: date-time
        dueDate:
          type: string
          description: The due date of a user task.
          format: date-time
        tenantId:
          type: string
          description: Tenant ID of this user task.
        externalFormReference:
          type: string
          description: The external form reference.
        processDefinitionVersion:
          type: integer
          description: The version of the process definition.
          format: int32
        customHeaders:
          type: object
          description: Custom headers for the user task.
          additionalProperties:
            type: string
        priority:
          type: integer
          description: The priority of a user task. The higher the value the higher the priority.
          minimum: 0
          maximum: 100
          default: 50
    VariableSearchQueryRequest:
      allOf:
        - $ref: "#/components/schemas/SearchQueryRequest"
      description: Variable search query request.
      type: object
      properties:
        filter:
          $ref: "#/components/schemas/VariableFilterRequest"
    VariableFilterRequest:
      description: Variable filter request.
      type: object
      properties:
        variableKey:
          description: The key for this variable.
          type: integer
          format: int64
        name:
          description: Name of the variable.
          type: string
        value:
          description: The value of the variable.
          type: string
        scopeKey:
          description: The key of the scope of this variable.
          type: integer
          format: int64
        processInstanceKey:
          description: The key of the process instance of this variable.
          type: integer
          format: int64
        tenantId:
          description: Tenant ID of this variable.
          type: string
        isTruncated:
          description: Whether the value is truncated or not.
          type: boolean
    VariableSearchQueryResponse:
      allOf:
        - $ref: "#/components/schemas/SearchQueryResponse"
      description: Variable search query response.
      type: object
      properties:
        items:
          type: array
          items:
            $ref: "#/components/schemas/VariableItem"
    VariableItem:
      description: Variable search response item.
      type: object
      properties:
        variableKey:
          description: The key for this variable.
          type: integer
          format: int64
        name:
          description: Name of this variable.
          type: string
        value:
          description: Value of this variable.
          type: string
        fullValue:
          description: Full value of this variable.
          type: string
        scopeKey:
          description: The key of the scope of this variable.
          type: integer
          format: int64
        processInstanceKey:
          description: The key of the process instance of this variable.
          type: integer
          format: int64
        tenantId:
          description: Tenant ID of this variable.
          type: string
        isTruncated:
          description: Whether the value is truncated or not.
          type: boolean
    ProcessDefinitionSearchQueryRequest:
      allOf:
        - $ref: "#/components/schemas/SearchQueryRequest"
      type: object
      properties:
        filter:
          allOf:
            - $ref: "#/components/schemas/ProcessDefinitionFilterRequest"
    ProcessDefinitionFilterRequest:
      type: object
      properties:
        processDefinitionKey:
          description: The key for this process definition.
          type: integer
          format: int64
        name:
          description: Name of this process definition.
          type: string
        resourceName:
          description: Resource name of this process definition.
          type: string
        version:
          description: Version of this process definition.
          type: integer
          format: int32
        versionTag:
          description: Version tag of this process definition.
          type: string
        processDefinitionId:
<<<<<<< HEAD
          description:  Process definition ID of this process definition.
=======
          description: Process definition ID of this process definition.
>>>>>>> 2f6d55ec
          type: string
        tenantId:
          description: Tenant ID of this process definition.
          type: string
    ProcessDefinitionSearchQueryResponse:
      allOf:
        - $ref: "#/components/schemas/SearchQueryResponse"
      type: object
      properties:
        items:
          type: array
          items:
            $ref: "#/components/schemas/ProcessDefinitionItem"
    ProcessDefinitionItem:
      type: object
      properties:
        processDefinitionKey:
          description: The key for this process definition.
          type: integer
          format: int64
        name:
          description: Name of this process definition.
          type: string
        resourceName:
          description: Resource name for this process definition.
          type: string
        version:
          description: Version of this process definition.
          type: integer
          format: int32
        versionTag:
          description: Version tag of this process definition.
          type: string
        processDefinitionId:
          description: Process definition ID of this process definition.
          type: string
        tenantId:
          description: Tenant ID of this process definition.
          type: string
    ProcessInstanceSearchQueryRequest:
      description: Process instance search request.
      allOf:
        - $ref: "#/components/schemas/SearchQueryRequest"
      type: object
      properties:
        filter:
          allOf:
            - $ref: "#/components/schemas/ProcessInstanceFilterRequest"
    ProcessInstanceFilterRequest:
      description: Process instance search filter.
      type: object
      properties:
        processInstanceKey:
          type: integer
          description: The key of this process instance.
          format: int64
        processDefinitionId:
          type: string
          description: The process definition ID.
        processDefinitionName:
          type: string
          description: The process definition name.
        processDefinitionVersion:
          type: integer
          description: The process definition version.
          format: int32
        processDefinitionVersionTag:
          type: string
          description: The process definition version tag.
        processDefinitionKey:
          type: integer
          description: The process definition key.
          format: int64
        parentProcessInstanceKey:
          type: integer
          description: The parent process instance key.
          format: int64
        parentFlowNodeInstanceKey:
          type: integer
          description: The parent flow node instance key.
          format: int64
        treePath:
          type: string
          description: The path of keys to this process instance, separated by '/'.
        startDate:
          type: string
          description: The start date.
          format: date-time
        endDate:
          type: string
          description: The end date.
          format: date-time
        state:
          $ref: "#/components/schemas/ProcessInstanceStateEnum"
          description: The state, one of ACTIVE, COMPLETED, CANCELED.
        hasIncident:
          type: boolean
          description: Whether this process instance has a related incident or not.
        tenantId:
          type: string
          description: The tenant ID.
    ProcessInstanceVariableFilterRequest:
      description: Process instance variable filter.
      type: object
      properties:
        name:
          type: string
          description: The variable name.
        values:
          type: array
          description: The variable values.
          items:
            type: string
    ProcessInstanceSearchQueryResponse:
      description: Process instance search response.
      allOf:
        - $ref: "#/components/schemas/SearchQueryResponse"
      type: object
      properties:
        items:
          type: array
          items:
            $ref: "#/components/schemas/ProcessInstanceItem"
    ProcessInstanceItem:
      description: Process instance search response item.
      type: object
      properties:
        processInstanceKey:
          type: integer
          description: The key of this process instance.
          format: int64
        processDefinitionId:
          type: string
          description: The process definition ID.
        processDefinitionName:
          type: string
          description: The process definition name.
        processDefinitionVersion:
          type: integer
          description: The process definition version.
          format: int32
        processDefinitionVersionTag:
          type: string
          description: The process definition version tag.
        processDefinitionKey:
          type: integer
          description: The process definition key.
          format: int64
        parentProcessInstanceKey:
          type: integer
          description: The parent process instance key.
          format: int64
        parentFlowNodeInstanceKey:
          type: integer
          description: The parent flow node instance key.
          format: int64
        treePath:
          type: string
          description: The path of keys to this process instance, separated by '/'.
        startDate:
          type: string
          description: The start date.
          format: date-time
        endDate:
          type: string
          description: The end date.
          format: date-time
        state:
          $ref: "#/components/schemas/ProcessInstanceStateEnum"
          description: The state, one of ACTIVE, COMPLETED, CANCELED.
        hasIncident:
          type: boolean
          description: Whether this process instance has a related incident or not.
        tenantId:
          type: string
          description: The tenant ID.
    ProcessInstanceStateEnum:
      enum:
        - ACTIVE
        - COMPLETED
        - CANCELED
    CancelProcessInstanceRequest:
      type: object
      nullable: true
      properties:
        operationReference:
          description: |
            A reference key chosen by the user that will be part of all records resulting from this operation.
            Must be > 0 if provided.
          type: integer
          format: int64
          minimum: 1

    FlowNodeInstanceSearchQueryRequest:
      description: Flow node instance search request
      allOf:
        - $ref: "#/components/schemas/SearchQueryRequest"
      type: object
      properties:
        filter:
          allOf:
            - $ref: "#/components/schemas/FlowNodeInstanceFilterRequest"
    FlowNodeInstanceFilterRequest:
      type: object
      properties:
        flowNodeInstanceKey:
          type: integer
          description: The assigned key, which acts as a unique identifier for this flow node instance.
          format: int64
        processInstanceKey:
          type: integer
          description: The process instance key associated to this flow node instance.
          format: int64
        processDefinitionKey:
          type: integer
          description: The process definition key associated to this flow node instance.
          format: int64
        processDefinitionId:
          description: The process definition ID associated to this flow node instance.
          type: string
        state:
          description: State of flow node instance as defined set of values.
          type: string
          enum:
            - ACTIVE
            - COMPLETED
            - TERMINATED
        type:
          description: Type of flow node as defined set of values.
          type: string
          enum:
            - UNSPECIFIED
            - PROCESS
            - SUB_PROCESS
            - EVENT_SUB_PROCESS
            - START_EVENT
            - INTERMEDIATE_CATCH_EVENT
            - INTERMEDIATE_THROW_EVENT
            - BOUNDARY_EVENT
            - END_EVENT
            - SERVICE_TASK
            - RECEIVE_TASK
            - USER_TASK
            - MANUAL_TASK
            - TASK
            - EXCLUSIVE_GATEWAY
            - INCLUSIVE_GATEWAY
            - PARALLEL_GATEWAY
            - EVENT_BASED_GATEWAY
            - SEQUENCE_FLOW
            - MULTI_INSTANCE_BODY
            - CALL_ACTIVITY
            - BUSINESS_RULE_TASK
            - SCRIPT_TASK
            - SEND_TASK
            - UNKNOWN
        flowNodeId:
          type: string
          description: The flow node ID for this flow node instance.
        flowNodeName:
          type: string
          description: The flow node name.
        treePath:
          type: string
          description: The path of keys from process instance to this flow node instance separated by '/'.
        hasIncident:
          type: boolean
          description: Shows whether this flow node instance has an incident related to.
        incidentKey:
          type: integer
          description: The key of incident if field incident is true.
          format: int64
        tenantId:
          description: The tenant ID.
          type: string
    FlowNodeInstanceSearchQueryResponse:
      allOf:
        - $ref: "#/components/schemas/SearchQueryResponse"
      type: object
      properties:
        items:
          type: array
          items:
            $ref: "#/components/schemas/FlowNodeInstanceItem"
    FlowNodeInstanceItem:
      type: object
      properties:
        flowNodeInstanceKey:
          type: integer
          description: The assigned key, which acts as a unique identifier for this flow node instance.
          format: int64
        processInstanceKey:
          description: The process instance key associated to this flow node instance.
          type: integer
          format: int64
        processDefinitionKey:
          description: The process definition key associated to this flow node instance.
          type: integer
          format: int64
        processDefinitionId:
          description: The process definition ID associated to this flow node instance.
          type: string
        startDate:
          description: Date when flow node instance started.
          type: string
          format: date-time
        endDate:
          description: Date when flow node instance finished.
          type: string
          format: date-time
        flowNodeId:
          description: The flow node ID for this flow node instance.
          type: string
        treePath:
          description: The path from process instance leading to this flow node instance.
          type: string
        type:
          description: Type of flow node as defined set of values.
          type: string
          enum:
            - UNSPECIFIED
            - PROCESS
            - SUB_PROCESS
            - EVENT_SUB_PROCESS
            - START_EVENT
            - INTERMEDIATE_CATCH_EVENT
            - INTERMEDIATE_THROW_EVENT
            - BOUNDARY_EVENT
            - END_EVENT
            - SERVICE_TASK
            - RECEIVE_TASK
            - USER_TASK
            - MANUAL_TASK
            - TASK
            - EXCLUSIVE_GATEWAY
            - INCLUSIVE_GATEWAY
            - PARALLEL_GATEWAY
            - EVENT_BASED_GATEWAY
            - SEQUENCE_FLOW
            - MULTI_INSTANCE_BODY
            - CALL_ACTIVITY
            - BUSINESS_RULE_TASK
            - SCRIPT_TASK
            - SEND_TASK
            - UNKNOWN
        state:
          description: State of flow node instance as defined set of values.
          type: string
          enum:
            - ACTIVE
            - COMPLETED
            - TERMINATED
        hasIncident:
          description: Shows whether this flow node instance has an incident. If true also an incidentKey is provided.
          type: boolean
        incidentKey:
          description: Incident key associated with this flow node instance.
          type: integer
          format: int64
        tenantId:
          description: The tenant ID of the incident.
          type: string
    DecisionDefinitionSearchQueryRequest:
      allOf:
        - $ref: "#/components/schemas/SearchQueryRequest"
      type: object
      properties:
        filter:
          allOf:
            - $ref: "#/components/schemas/DecisionDefinitionFilterRequest"
    DecisionDefinitionFilterRequest:
      type: object
      properties:
        decisionDefinitionKey:
          type: integer
          format: int64
          description: The assigned key, which acts as a unique identifier for this decision definition.
        decisionDefinitionId:
          type: string
          description: The DMN ID of the decision definition.
        name:
          type: string
          description: The DMN name of the decision definition.
        version:
          type: integer
          format: int32
          description: The assigned version of the decision definition.
        decisionRequirementsId:
          type: string
          description: the DMN ID of the decision requirements graph that the decision definition is part of.
        decisionRequirementsKey:
          type: integer
          format: int64
          description: The assigned key of the decision requirements graph that the decision definition is part of.
        tenantId:
          type: string
          description: The tenant ID of the decision definition.
    IncidentSearchQueryRequest:
      allOf:
        - $ref: "#/components/schemas/SearchQueryRequest"
      type: object
      properties:
        filter:
          allOf:
            - $ref: "#/components/schemas/IncidentFilterRequest"
    IncidentFilterRequest:
      type: object
      properties:
        incidentKey:
          type: integer
          format: int64
          description: The assigned key, which acts as a unique identifier for this incident.
        processDefinitionKey:
          type: integer
          format: int64
          description: The process definition key associated to this incident.
        processDefinitionId:
          type: string
          description: The process definition ID associated to this incident.
        processInstanceKey:
          type: integer
          format: int64
          description: The process instance key associated to this incident.
        errorType:
          type: string
          description: Incident error type with a defined set of values.
          enum:
            - UNSPECIFIED
            - UNKNOWN
            - IO_MAPPING_ERROR
            - JOB_NO_RETRIES
            - CONDITION_ERROR
            - EXTRACT_VALUE_ERROR
            - CALLED_ELEMENT_ERROR
            - UNHANDLED_ERROR_EVENT
            - MESSAGE_SIZE_EXCEEDED
            - CALLED_DECISION_ERROR
            - DECISION_EVALUATION_ERROR
            - FORM_NOT_FOUND
        errorMessage:
          type: string
          description: Error message which describes the error in more detail.
        flowNodeId:
          type: string
          description: The flow node ID associated to this incident.
        flowNodeInstanceKey:
          type: integer
          format: int64
          description: The flow node instance key associated to this incident.
        creationTime:
          type: string
          description: Date of incident creation.
          format: date-time
        state:
          type: string
          description: State of this incident with a defined set of values.
          enum:
            - ACTIVE
            - MIGRATED
            - RESOLVED
            - PENDING
        jobKey:
          type: integer
          format: int64
          description: The job key, if exists, associated with this incident.
        treePath:
          type: string
          description: The path from process instance via flow node ids and flow node instance keys leading to this incident.
        tenantId:
          description: The tenant ID of the incident.
          type: string
    IncidentSearchQueryResponse:
      allOf:
        - $ref: "#/components/schemas/SearchQueryResponse"
      type: object
      properties:
        items:
          type: array
          items:
            $ref: "#/components/schemas/IncidentItem"
    IncidentItem:
      type: object
      properties:
        incidentKey:
          type: integer
          format: int64
          description: The assigned key, which acts as a unique identifier for this incident.
        processDefinitionKey:
          type: integer
          format: int64
          description: The process definition key associated to this incident.
        processDefinitionId:
          type: string
          description: The process definition ID associated to this incident.
        processInstanceKey:
          type: integer
          format: int64
          description: The process instance key associated to this incident.
        errorType:
          type: string
          description: Incident error type with a defined set of values.
          enum:
            - UNSPECIFIED
            - UNKNOWN
            - IO_MAPPING_ERROR
            - JOB_NO_RETRIES
            - CONDITION_ERROR
            - EXTRACT_VALUE_ERROR
            - CALLED_ELEMENT_ERROR
            - UNHANDLED_ERROR_EVENT
            - MESSAGE_SIZE_EXCEEDED
            - CALLED_DECISION_ERROR
            - DECISION_EVALUATION_ERROR
            - FORM_NOT_FOUND
        errorMessage:
          type: string
          description: Error message which describes the error in more detail.
        flowNodeId:
          type: string
          description: The flow node ID associated to this incident.
        flowNodeInstanceKey:
          type: integer
          format: int64
          description: The flow node instance key associated to this incident.
        creationTime:
          type: string
          description: Date of incident creation.
          format: date-time
        state:
          type: string
          description: State of this incident with a defined set of values.
          enum:
            - ACTIVE
            - MIGRATED
            - RESOLVED
            - PENDING
        jobKey:
          type: integer
          description: The job key, if exists, associated with this incident.
          format: int64
        treePath:
          type: string
          description: The path from process instance via flow node ids and flow node instance keys leading to this incident.
        tenantId:
          description: The tenant ID of the incident.
          type: string
    OperationItem:
      description: " Operation"
      type: object
      properties:
        id:
          type: string
        batchOperationId:
          type: string
        type:
          type: string
          enum:
            - RESOLVE_INCIDENT
            - CANCEL_PROCESS_INSTANCE
            - DELETE_PROCESS_INSTANCE
            - ADD_VARIABLE
            - UPDATE_VARIABLE
            - MODIFY_PROCESS_INSTANCE
            - DELETE_DECISION_DEFINITION
            - DELETE_PROCESS_DEFINITION
            - MIGRATE_PROCESS_INSTANCE
        state:
          type: string
          enum:
            - SCHEDULED
            - LOCKED
            - SENT
            - FAILED
            - COMPLETED
        errorMessage:
          type: string
        completedDate:
          type: string
          format: date-time
    ProcessInstanceReferenceItem:
      description: "Process instance reference description"
      type: object
      properties:
        instanceId:
          type: string
        processDefinitionId:
          type: string
        processDefinitionName:
          type: string
    DecisionDefinitionSearchQueryResponse:
      allOf:
        - $ref: "#/components/schemas/SearchQueryResponse"
      type: object
      properties:
        items:
          type: array
          items:
            $ref: "#/components/schemas/DecisionDefinitionItem"
    DecisionDefinitionItem:
      type: object
      properties:
        decisionDefinitionKey:
          type: integer
          format: int64
          description: The assigned key, which acts as a unique identifier for this decision definition.
        decisionDefinitionId:
          type: string
          description: The DMN ID of the decision definition.
        name:
          type: string
          description: The DMN name of the decision definition.
        version:
          type: integer
          format: int32
          description: The assigned version of the decision definition.
        decisionRequirementsId:
          type: string
          description: the DMN ID of the decision requirements graph that the decision definition is part of.
        decisionRequirementsKey:
          type: integer
          format: int64
          description: The assigned key of the decision requirements graph that the decision definition is part of.
        tenantId:
          type: string
          description: The tenant ID of the decision definition.
    AuthorizationPatchRequest:
      type: object
      properties:
        action:
          description: Indicates if permissions should be added or removed.
          type: string
          enum:
            - ADD
            - REMOVE
        resourceType:
          description: The type of resource to add/remove perissions to/from.
          enum:
            - AUTHORIZATION
            - MAPPING_RULE
            - MESSAGE
            - BATCH
            - APPLICATION
            - SYSTEM
            - TENANT
            - DEPLOYMENT
            - PROCESS_DEFINITION
            - DECISION_REQUIREMENTS_DEFINITION
            - DECISION_DEFINITION
            - GROUP
            - USER
            - ROLE
        permissions:
          type: array
          description: The permissions to add/remove.
          items:
            properties:
              permissionType:
                description: Specifies the type of permissions.
                enum:
                  - CREATE
                  - READ
                  - UPDATE
                  - DELETE
              resourceIds:
                type: array
                description: A list of resource IDs the permission relates to.
                items:
                  type: string
    UserRequest:
      type: "object"
      properties:
        password:
          type: "string"
        username:
          type: "string"
        name:
          type: "string"
        email:
          type: "string"
    UserCreateResponse:
      type: "object"
      properties:
        userKey:
          description: The key of the created user
          type: "integer"
          format: "int64"
    UserSearchQueryRequest:
      allOf:
        - $ref: "#/components/schemas/SearchQueryRequest"
      type: object
      properties:
        filter:
          allOf:
            - $ref: "#/components/schemas/UserFilterRequest"
    UserFilterRequest:
      type: object
      properties:
        username:
          type: "string"
        name:
          type: "string"
        email:
          type: "string"
    UserResponse:
      type: "object"
      properties:
        id:
          type: "integer"
          format: "int64"
        key:
          type: "integer"
          format: "int64"
        username:
          type: "string"
        name:
          type: "string"
        email:
          type: "string"
    UserSearchResponse:
      type: object
      allOf:
        - $ref: "#/components/schemas/SearchQueryResponse"
      properties:
        items:
          type: array
          items:
            $ref: "#/components/schemas/UserResponse"
    TopologyResponse:
      description: The response of a topology request.
      type: object
      properties:
        brokers:
          description: A list of brokers that are part of this cluster.
          type: array
          nullable: true
          items:
            $ref: "#/components/schemas/BrokerInfo"
        clusterSize:
          description: The number of brokers in the cluster.
          type: integer
          format: int32
          nullable: true
        partitionsCount:
          description: The number of partitions are spread across the cluster.
          type: integer
          format: int32
          nullable: true
        replicationFactor:
          description: The configured replication factor for this cluster.
          type: integer
          format: int32
          nullable: true
        gatewayVersion:
          description: The version of the Zeebe Gateway.
          type: string
          nullable: true
    LicenseResponse:
      description: The response of a license request.
      type: object
      properties:
        validLicense:
          description: True if the Camunda license is valid, false if otherwise
          type: boolean
          nullable: false
        licenseType:
          description: Will return the license type property of the Camunda license
          type: string
    BrokerInfo:
      description: Provides information on a broker node.
      type: object
      properties:
        nodeId:
          description: The unique (within a cluster) node ID for the broker.
          type: integer
          format: int32
        host:
          description: The hostname for reaching the broker.
          type: string
        port:
          description: The port for reaching the broker.
          type: integer
          format: int32
        partitions:
          description: A list of partitions managed or replicated on this broker.
          type: array
          items:
            $ref: "#/components/schemas/Partition"
        version:
          description: The broker version.
          type: string
    Partition:
      description: Provides information on a partition within a broker node.
      type: object
      properties:
        partitionId:
          description: The unique ID of this partition.
          type: integer
          format: int32
        role:
          description: Describes the Raft role of the broker for a given partition.
          type: string
          enum:
            - leader
            - follower
            - inactive
        health:
          description: Describes the current health of the partition.
          type: string
          enum:
            - healthy
            - unhealthy
            - dead
    UserTaskCompletionRequest:
      type: object
      properties:
        variables:
          additionalProperties: true
          description: The variables to complete the user task with.
          type: object
          nullable: true
        action:
          description: >
            A custom action value that will be accessible from user task events resulting
            from this endpoint invocation. If not provided, it will default to "complete".
          type: string
          nullable: true
    UserTaskAssignmentRequest:
      type: object
      properties:
        assignee:
          description: The assignee for the user task. The assignee must not be empty or `null`.
          type: string
          nullable: false
        allowOverride:
          description: >
            By default, the task is reassigned if it was already assigned. Set this to `false`
            to return an error in such cases. The task must then first be unassigned to
            be assigned again. Use this when you have users picking from group task
            queues to prevent race conditions.
          type: boolean
          nullable: true
        action:
          description: >
            A custom action value that will be accessible from user task events resulting
            from this endpoint invocation. If not provided, it will default to "assign".
          type: string
          nullable: true
    UserTaskUpdateRequest:
      type: object
      properties:
        changeset:
          $ref: "#/components/schemas/Changeset"
        action:
          description: >
            A custom action value that will be accessible from user task events resulting
            from this endpoint invocation. If not provided, it will default to "update".
          type: string
          nullable: true
    Changeset:
      description: |
        JSON object with changed task attribute values.

        The following attributes can be adjusted with this endpoint, additional attributes
        will be ignored:

        * `candidateGroups` - reset by providing an empty list
        * `candidateUsers` - reset by providing an empty list
        * `dueDate` - reset by providing an empty String
        * `followUpDate` - reset by providing an empty String
        * `priority` - minimum 0, maximum 100, default 50

        Providing any of those attributes with a `null` value or omitting it preserves
        the persisted attribute's value.

        The assignee cannot be adjusted with this endpoint, use the Assign task endpoint.
        This ensures correct event emission for assignee changes.
      type: object
      nullable: true
      additionalProperties: true
      properties:
        dueDate:
          type: string
          format: date-time
          description: The due date of the task. Reset by providing an empty String.
          nullable: true
        followUpDate:
          type: string
          format: date-time
          description: The follow-up date of the task. Reset by providing an empty String.
          nullable: true
        candidateUsers:
          type: array
          description: The list of candidate users of the task. Reset by providing an empty list.
          items:
            type: string
          nullable: true
        candidateGroups:
          type: array
          description: The list of candidate groups of the task. Reset by providing an empty list.
          items:
            type: string
          nullable: true
        priority:
          type: integer
          format: int32
          description: The priority of the task.
          minimum: 0
          default: 50
          maximum: 100
          nullable: true
    ClockPinRequest:
      type: object
      properties:
        timestamp:
          description: The exact time in epoch milliseconds to which the clock should be pinned.
          type: integer
          format: int64
      required:
        - timestamp
    JobActivationRequest:
      type: object
      properties:
        type:
          description: >
            the job type, as defined in the BPMN process (e.g. <zeebe:taskDefinition
            type="payment-service" />)
          type: string
        worker:
          description: the name of the worker activating the jobs, mostly used for logging purposes
          type: string
          nullable: true
        timeout:
          description: >
            a job returned after this call will not be activated by another call until the
            timeout (in ms) has been reached
          type: integer
          format: int64
        maxJobsToActivate:
          description: the maximum jobs to activate by this request
          type: integer
          format: int32
        fetchVariable:
          description: >
            a list of variables to fetch as the job variables; if empty, all visible variables at
            the time of activation for the scope of the job will be returned
          type: array
          nullable: true
          items:
            type: string
        requestTimeout:
          description: >
            The request will be completed when at least one job is activated or after the
            requestTimeout (in ms). If the requestTimeout = 0, a default timeout is used.
            If the requestTimeout < 0, long polling is disabled and the request is completed
            immediately, even when no job is activated.
          type: integer
          format: int64
          default: 0
          nullable: true
        tenantIds:
          description: a list of IDs of tenants for which to activate jobs
          type: array
          items:
            type: string
          nullable: true
      required:
        - type
        - timeout
        - maxJobsToActivate
    JobActivationResponse:
      description: The list of activated jobs
      type: object
      properties:
        jobs:
          type: array
          items:
            $ref: "#/components/schemas/ActivatedJob"
    ActivatedJob:
      type: object
      properties:
        jobKey:
          description: the key, a unique identifier for the job
          type: integer
          format: int64
        type:
          description: the type of the job (should match what was requested)
          type: string
        processInstanceKey:
          description: the job's process instance key
          type: integer
          format: int64
        processDefinitionId:
          description: the bpmn process ID of the job's process definition
          type: string
        processDefinitionVersion:
          description: the version of the job's process definition
          type: integer
          format: int32
        processDefinitionKey:
          description: the key of the job's process definition
          type: integer
          format: int64
        elementId:
          description: the associated task element ID
          type: string
        elementInstanceKey:
          description: >
            the unique key identifying the associated task, unique within the scope of the
            process instance
          type: integer
          format: int64
        customHeaders:
          description: a set of custom headers defined during modelling; returned as a serialized JSON document
          type: object
          additionalProperties: true
        worker:
          description: the name of the worker which activated this job
          type: string
        retries:
          description: the amount of retries left to this job (should always be positive)
          type: integer
          format: int32
        deadline:
          description: when the job can be activated again, sent as a UNIX epoch timestamp
          type: integer
          format: int64
        variables:
          description: All variables visible to the task scope, computed at activation time
          type: object
          additionalProperties: true
        tenantId:
          description: The ID of the tenant that owns the job
          type: string
    JobFailRequest:
      type: object
      properties:
        retries:
          description: >
            The amount of retries the job should have left
          type: integer
          format: int32
          default: 0
        errorMessage:
          description: >
            An optional message describing why the job failed. This is particularly useful if a job
            runs out of retries and an incident is raised, as this message can help explain why an
            incident was raised.
          type: string
          nullable: true
        retryBackOff:
          description: >
            The backoff timeout (in ms) for the next retry.
          type: integer
          format: int64
          default: 0
        variables:
          additionalProperties: true
          description: >
            JSON object that will instantiate the variables at the local scope of the job's
            associated task.
          type: object
          nullable: true
    JobErrorRequest:
      type: object
      properties:
        errorCode:
          description: >
            The error code that will be matched with an error catch event.
          type: string
        errorMessage:
          description: >
            An error message that provides additional context.
          type: string
          nullable: true
        variables:
          additionalProperties: true
          description: >
            JSON object that will instantiate the variables at the local scope of the error catch event that catches the thrown error.
          type: object
          nullable: true
      required:
        - errorCode
    JobCompletionRequest:
      type: object
      properties:
        variables:
          additionalProperties: true
          description: The variables to complete the job with.
          type: object
          nullable: true
    JobUpdateRequest:
      type: object
      properties:
        changeset:
          $ref: "#/components/schemas/JobChangeset"
      required:
        - changeset
    JobChangeset:
      description: |
        JSON object with changed job attribute values.

        The following attributes can be adjusted with this endpoint, additional attributes
        will be ignored:

        * `retries` - The new amount of retries for the job; must be a positive number.
        * `timeout` - The duration of the new timeout in ms, starting from the current moment.

        Providing any of those attributes with a null value or omitting it preserves the persisted attribute’s value.

        The job cannot be completed or failed with this endpoint, use the complete job or fail job endpoints instead.
      type: object
      properties:
        retries:
          type: integer
          format: int32
          description: The new amount of retries for the job; must be a positive number.
          nullable: true
        timeout:
          type: integer
          format: int64
          description: The duration of the new timeout in ms, starting from the current moment.
          nullable: true

    ProblemDetail:
      description: >
        A Problem detail object as described in [RFC 9457](https://www.rfc-editor.org/rfc/rfc9457).
        There may be additional properties specific to the problem type.
      type: object
      properties:
        type:
          type: string
          format: uri
          description: A URI identifying the problem type.
          default: about:blank
        title:
          type: string
          description: A summary of the problem type.
        status:
          type: integer
          format: int32
          description: The HTTP status code for this problem.
          minimum: 400
          maximum: 600
        detail:
          type: string
          description: An explanation of the problem in more detail.
        instance:
          type: string
          format: uri
          description: A URI identifying the origin of the problem.
    SearchQueryRequest:
      type: object
      properties:
        sort:
          type: array
          items:
            allOf:
              - $ref: "#/components/schemas/SearchQuerySortRequest"
        page:
          allOf:
            - $ref: "#/components/schemas/SearchQueryPageRequest"
          type: object
    SearchQueryPageRequest:
      type: object
      properties:
        from:
          type: integer
          format: int32
        limit:
          type: integer
          format: int32
        searchAfter:
          type: array
          items:
            type: object
        searchBefore:
          type: array
          items:
            type: object
    SearchQuerySortRequest:
      type: object
      properties:
        field:
          type: string
        order:
          type: string
          default: asc
      required:
        - field
    SearchQueryResponse:
      type: object
      properties:
        page:
          allOf:
            - $ref: "#/components/schemas/SearchQueryPageResponse"
          type: object
    SearchQueryPageResponse:
      type: object
      properties:
        totalItems:
          type: integer
          format: int64
        firstSortValues:
          type: array
          items:
            type: object
        lastSortValues:
          type: array
          items:
            type: object
    VariableValueFilterRequest:
      type: object
      properties:
        name:
          type: string
        eq:
          type: object
        neq:
          type: object
        gt:
          type: object
        gte:
          type: object
        lt:
          type: object
        lte:
          type: object
    DecisionRequirementsSearchQueryRequest:
      allOf:
        - $ref: "#/components/schemas/SearchQueryRequest"
      type: object
      properties:
        filter:
          allOf:
            - $ref: "#/components/schemas/DecisionRequirementsFilterRequest"
    DecisionRequirementsFilterRequest:
      type: object
      properties:
        decisionRequirementsKey:
          type: integer
          format: int64
          description: The assigned key, which acts as a unique identifier for this decision requirements.
        name:
          type: string
          description: The DMN name of the decision requirements.
        version:
          type: integer
          format: int32
          description: The assigned version of the decision requirements.
        decisionRequirementsId:
          type: string
          description: the DMN ID of the decision requirements.
        tenantId:
          type: string
          description: The tenant ID of the decision requirements.
    DecisionRequirementsSearchQueryResponse:
      allOf:
        - $ref: "#/components/schemas/SearchQueryResponse"
      type: object
      properties:
        items:
          type: array
          items:
            $ref: "#/components/schemas/DecisionRequirementsItem"
    DecisionRequirementsItem:
      type: object
      properties:
        decisionRequirementsKey:
          type: integer
          format: int64
          description: The assigned key, which acts as a unique identifier for this decision requirements.
        name:
          type: string
          description: The DMN name of the decision requirements.
        version:
          type: integer
          format: int32
          description: The assigned version of the decision requirements.
        decisionRequirementsId:
          type: string
          description: The DMN ID of the decision requirements.
        resourceName:
          type: string
          description: The name of the resource from which this decision requirements was parsed.
        tenantId:
          type: string
          description: The tenant ID of the decision requirements.
    EvaluateDecisionRequest:
      type: object
      properties:
        decisionDefinitionKey:
          description: |
            The unique key identifying the decision to be evaluated.
            Cannot be used together with decisionDefinitionId.
          type: integer
          format: int64
        decisionDefinitionId:
          description: |
            The ID of the decision to be evaluated.
            Cannot be used together with decisionDefinitionKey. When using the decision ID, the latest
            deployed version of the decision is used.
          type: string
        variables:
          description: The message variables as JSON document.
          additionalProperties: true
          type: object
        tenantId:
          description: The tenant ID of the decision.
          type: string
    EvaluateDecisionResponse:
      type: object
      properties:
        decisionDefinitionKey:
          description: The unique key identifying the decision which was evaluated.
          type: integer
          format: int64
        decisionDefinitionId:
          description: The ID of the decision which was evaluated.
          type: string
        decisionDefinitionName:
          description: The name of the decision which was evaluated.
          type: string
        decisionDefinitionVersion:
          description: The version of the decision which was evaluated.
          type: integer
          format: int32
        decisionRequirementsId:
          description: The ID of the decision requirements graph that the decision which was evaluated is part of.
          type: string
        decisionRequirementsKey:
          description: The unique key identifying the decision requirements graph that the decision which was evaluated is part of.
          type: integer
          format: int64
        output:
          description: |
            JSON document that will instantiate the result of the decision which was evaluated.
          type: string
        failedDecisionDefinitionId:
          description: The ID of the decision which failed during evaluation.
          type: string
        failureMessage:
          description: Message describing why the decision which was evaluated failed.
          type: string
        tenantId:
          description: The tenant ID of the evaluated decision.
          type: string
        decisionInstanceKey:
          description: The unique key identifying this decision evaluation.
          type: integer
          format: int64
        evaluatedDecisions:
          type: array
          items:
            $ref: "#/components/schemas/EvaluatedDecisionItem"
    EvaluatedDecisionItem:
      type: object
      description: List of decisions that were evaluated within the requested decision evaluation.
      properties:
        decisionDefinitionKey:
          description: The unique key identifying the decision which was evaluate.
          type: integer
          format: int64
        decisionDefinitionId:
          description: The ID of the decision which was evaluated.
          type: string
        decisionDefinitionName:
          description: The name of the decision which was evaluated.
          type: string
        decisionDefinitionVersion:
          description: The version of the decision which was evaluated.
          type: integer
          format: int32
        decisionDefinitionType:
          description: The type of the decision which was evaluated.
          type: string
        output:
          description: |
            JSON document that will instantiate the result of the decision which was evaluated.
          type: string
        tenantId:
          description: The tenant ID of the evaluated decision.
          type: string
        matchedRules:
          type: array
          items:
            $ref: "#/components/schemas/MatchedDecisionRuleItem"
        evaluatedInputs:
          type: array
          items:
            $ref: "#/components/schemas/EvaluatedDecisionInputItem"
    MatchedDecisionRuleItem:
      type: object
      description: The decision rules that matched within this decision evaluation.
      properties:
        ruleId:
          description: The ID of the matched rule.
          type: string
        ruleIndex:
          description: The index of the matched rule.
          type: integer
          format: int32
        evaluatedOutputs:
          type: array
          items:
            $ref: "#/components/schemas/EvaluatedDecisionOutputItem"
    EvaluatedDecisionInputItem:
      type: object
      description: The decision inputs that were evaluated within this decision evaluation.
      properties:
        inputId:
          description: The ID of the evaluated decision input.
          type: string
        inputName:
          description: The name of the evaluated decision input.
          type: string
        inputValue:
          description: The value of the evaluated decision input.
          type: string
    EvaluatedDecisionOutputItem:
      type: object
      description: The evaluated decision outputs.
      properties:
        outputId:
          description: The ID of the evaluated decision output.
          type: string
        outputName:
          description: The name of the evaluated decision output.
          type: string
        outputValue:
          description: The value of the evaluated decision output.
          type: string
    DecisionInstanceSearchQueryRequest:
      allOf:
        - $ref: "#/components/schemas/SearchQueryRequest"
      type: object
      properties:
        filter:
          allOf:
            - $ref: "#/components/schemas/DecisionInstanceFilterRequest"
    DecisionInstanceFilterRequest:
      type: object
      properties:
        decisionInstanceKey:
          type: integer
          format: int64
          description: The key of the decision instance.
        state:
          $ref: "#/components/schemas/DecisionInstanceStateEnum"
          description: The state of the decision instance.
        evaluationFailure:
          type: string
          description: The evaluation failure of the decision instance.
        processDefinitionKey:
          type: integer
          format: int64
          description: The key of the process definition.
        processInstanceKey:
          type: integer
          format: int64
          description: The key of the process instance.
        decisionDefinitionKey:
          type: integer
          format: int64
          description: The key of the decision.
        decisionDefinitionId:
          type: string
          description: The ID of the DMN decision.
        decisionDefinitionName:
          type: string
          description: The name of the DMN decision.
        decisionDefinitionVersion:
          type: integer
          format: int32
          description: The version of the decision.
        decisionDefinitionType:
          $ref: "#/components/schemas/DecisionDefinitionTypeEnum"
          description: The type of the decision.
        tenantId:
          type: string
          description: The tenant ID of the decision instance.
    DecisionInstanceSearchQueryResponse:
      allOf:
        - $ref: "#/components/schemas/SearchQueryResponse"
      type: object
      properties:
        items:
          type: array
          items:
            $ref: "#/components/schemas/DecisionInstanceItem"

    DecisionInstanceItem:
      type: object
      properties:
        decisionInstanceKey:
          type: integer
          format: int64
          description: The key of the decision instance.
        state:
          $ref: "#/components/schemas/DecisionInstanceStateEnum"
          description: The state of the decision instance.
        evaluationDate:
          type: string
          format: date-time
          description: The evaluation date of the decision instance.
        evaluationFailure:
          type: string
          description: The evaluation failure of the decision instance.
        processDefinitionKey:
          type: integer
          format: int64
          description: The key of the process definition.
        processInstanceKey:
          type: integer
          format: int64
          description: The key of the process instance.
        decisionDefinitionKey:
          type: integer
          format: int64
          description: The key of the decision.
        decisionDefinitionId:
          type: string
          description: The ID of the DMN decision.
        decisionDefinitionName:
          type: string
          description: The name of the DMN decision.
        decisionDefinitionVersion:
          type: integer
          format: int32
          description: The version of the decision.
        decisionDefinitionType:
          $ref: "#/components/schemas/DecisionDefinitionTypeEnum"
          description: The type of the decision.
        result:
          type: string
          description: The result of the decision instance.
        tenantId:
          type: string
          description: The tenant ID of the decision instance.

    DecisionInstanceGetQueryResponse:
      allOf:
        - $ref: "#/components/schemas/DecisionInstanceItem"
        - type: object
          properties:
            evaluatedInputs:
              type: array
              items:
                $ref: "#/components/schemas/EvaluatedDecisionInputItem"
              description: |
                The evaluated inputs of the decision instance.
            matchedRules:
              type: array
              items:
                $ref: "#/components/schemas/MatchedDecisionRuleItem"
              description: |
                The matched rules of the decision instance.

    DecisionDefinitionTypeEnum:
      enum:
        - DECISION_TABLE
        - LITERAL_EXPRESSION
        - UNSPECIFIED
        - UNKNOWN
    DecisionInstanceStateEnum:
      enum:
        - EVALUATED
        - FAILED
        - UNSPECIFIED
        - UNKNOWN

    MessageCorrelationRequest:
      type: object
      properties:
        name:
          description: >
            The message name as defined in the BPMN process
          type: string
        correlationKey:
          description: The correlation key of the message
          type: string
          default: ""
        variables:
          description: The message variables as JSON document
          additionalProperties: true
          type: object
          nullable: true
        tenantId:
          description: the tenant for which the message is published
          type: string
          nullable: true
    MessageCorrelationResponse:
      description: |
        The message key of the correlated message, as well as the first process instance key it
        correlated with.
      type: object
      properties:
        messageKey:
          description: The key of the correlated message
          type: integer
          format: int64
        tenantId:
          description: The tenant ID of the correlated message
          type: string
        processInstanceKey:
          description: The key of the first process instance the message correlated with
          type: integer
          format: int64
    MessagePublicationRequest:
      type: object
      properties:
        name:
          description: The name of the message.
          type: string
        correlationKey:
          description: The correlation key of the message.
          type: string
          default: ""
        timeToLive:
          description: Timespan (in ms) to buffer the message on the broker.
          type: integer
          format: int64
          default: 0
        messageId:
          description: |
            The unique ID of the message. Only useful to ensure only one message with the given ID
            will ever be published (during its lifetime).
          type: string
          nullable: true
        variables:
          description: The message variables as JSON document.
          additionalProperties: true
          type: object
          nullable: true
        tenantId:
          description: The tenant of the message sender.
          type: string
          nullable: true
      required:
        - name
        - correlationKey
    MessagePublicationResponse:
      description: The message key of the published message.
      type: object
      properties:
        messageKey:
          description: The key of the message
          type: integer
          format: int64
        tenantId:
          description: The tenant ID of the message.
          type: string

    DocumentReference:
      type: object
      properties:
        documentType:
          type: string
          description: Document discriminator. Always set to "camunda".
          enum:
            - camunda
        storeId:
          type: string
          description: The ID of the document store.
        documentId:
          type: string
          description: The ID of the document.
        metadata:
          $ref: "#/components/schemas/DocumentMetadata"
    DocumentMetadata:
      type: object
      additionalProperties: true
      properties:
        contentType:
          type: string
          description: The content type of the document.
        fileName:
          type: string
          description: The name of the file.
        expiresAt:
          type: string
          format: date-time
          description: The date and time when the document expires.
        size:
          type: integer
          format: int64
          description: The size of the document in bytes.
    DocumentLinkRequest:
      type: object
      properties:
        expiresAt:
          type: string
          format: date-time
          description: The date and time when the link expires.
          nullable: true
    DocumentLink:
      type: object
      properties:
        url:
          type: string
          description: The link to the document.
        expiresAt:
          type: string
          format: date-time
          description: The date and time when the link expires.

    DeploymentResponse:
      type: object
      properties:
        deploymentKey:
          type: integer
          format: int64
          description: The unique key identifying the deployment.
        deployments:
          type: array
          items:
            $ref: "#/components/schemas/DeploymentMetadata"
        tenantId:
          type: string
    DeploymentMetadata:
      type: object
      properties:
        processDefinition:
          $ref: "#/components/schemas/DeploymentProcess"
        decisionDefinition:
          $ref: "#/components/schemas/DeploymentDecision"
        decisionRequirements:
          $ref: "#/components/schemas/DeploymentDecisionRequirements"
        form:
          $ref: "#/components/schemas/DeploymentForm"
    DeploymentProcess:
      type: object
      properties:
        processDefinitionId:
          type: string
          description: |
            The bpmn process ID, as parsed during deployment, together with the version forms a
            unique identifier for a specific process definition.
        processDefinitionVersion:
          type: integer
          format: int32
          description: The assigned process version.
        processDefinitionKey:
          type: integer
          format: int64
          description: The assigned key, which acts as a unique identifier for this process.
        resourceName:
          type: string
          description: The resource name from which this process was parsed.
        tenantId:
          type: string
          description: The tenant ID of the deployed process.
    DeploymentDecision:
      type: object
      properties:
        decisionDefinitionId:
          type: string
          description: |
            The dmn decision ID, as parsed during deployment, together with the version forms a
            unique identifier for a specific decision.
        version:
          type: integer
          format: int32
          description: The assigned decision version.
        decisionDefinitionKey:
          type: integer
          format: int64
          description: |
            The assigned decision key, which acts as a unique identifier for this decision.
        name:
          type: string
          description: The DMN name of the decision, as parsed during deployment.
        tenantId:
          type: string
          description: The tenant ID of the deployed decision.
        decisionRequirementsId:
          type: string
          description: |
            The dmn ID of the decision requirements graph that this decision is part of, as parsed during deployment.
        decisionRequirementsKey:
          type: integer
          format: int64
          description: |
            The assigned key of the decision requirements graph that this decision is part of.
    DeploymentDecisionRequirements:
      type: object
      properties:
        decisionRequirementsId:
          type: string
          description: |
            The dmn decision requirements ID, as parsed during deployment; together with the versions forms a unique identifier for a specific decision.
        version:
          type: integer
          format: int32
          description: The assigned decision requirements version.
        name:
          type: string
          description: The DMN name of the decision requirements, as parsed during deployment.
        tenantId:
          type: string
          description: The tenant ID of the deployed decision requirements.
        decisionRequirementsKey:
          type: integer
          format: int64
          description: |
            The assigned decision requirements key, which acts as a unique identifier for this decision requirements.
        resourceName:
          type: string
          description: The resource name from which this decision requirements was parsed.
    DeploymentForm:
      type: object
      properties:
        formId:
          type: string
          description: |
            The form ID, as parsed during deployment, together with the version forms a
            unique identifier for a specific form.
        version:
          type: integer
          format: int32
          description: The assigned form version.
        formKey:
          type: integer
          format: int64
          description: The assigned key, which acts as a unique identifier for this form.
        resourceName:
          type: string
          description: The resource name from which this form was parsed.
        tenantId:
          type: string
          description: The tenant ID of the deployed form.

    CreateProcessInstanceRequest:
      type: object
      properties:
        processDefinitionKey:
          description: |
            The unique key identifying the process definition, e.g. returned for a process in the
            deploy resources endpoint. Cannot be used together with processDefinitionId.
          type: integer
          format: int64
        processDefinitionId:
          description: |
            The BPMN process ID of the process definition to start an instance of.
            Cannot be used together with processDefinitionKey.
          type: string
        processDefinitionVersion:
          description: |
            The version of the process. Only considered when a processDefinitionId is provided.
            By default, the latest version of the process is used.
          type: integer
          format: int32
          default: -1
        variables:
          description: |
            JSON object that will instantiate the variables for the root variable scope
            of the process instance.
          type: object
          additionalProperties: true
        tenantId:
          description: The tenant ID of the process definition.
          type: string
        operationReference:
          description: |
            A reference key chosen by the user that will be part of all records resulting from this operation.
            Must be >0 if provided.
          type: integer
          format: int64
          minimum: 1
        startInstructions:
          description: |
            List of start instructions. By default, the process instance will start at
            the start event. If provided, the process instance will apply start instructions
            after it has been created.
          type: array
          items:
            $ref: "#/components/schemas/ProcessInstanceCreationStartInstruction"
        awaitCompletion:
          description: |
            Wait for the process instance to complete. If the process instance completion does
            not occur within the requestTimeout, the request will be closed. Disabled by default.
          type: boolean
          default: false
        fetchVariables:
          description: |
            List of variables names to be included in the response.
            If empty, all visible variables in the root scope will be returned.
          type: array
          items:
            type: string
        requestTimeout:
          description: |
            Timeout (in ms) the request waits for the process to complete. By default or
            when set to 0, the generic request timeout configured in the cluster is applied.
          type: integer
          format: int64
    ProcessInstanceCreationStartInstruction:
      type: object
      properties:
        elementId:
          description: |
            Future extensions might include:
              - different types of start instructions
              - ability to set local variables for different flow scopes

            For now, however, the start instruction is implicitly a "startBeforeElement" instruction
          type: string
    CreateProcessInstanceResponse:
      type: object
      properties:
        processDefinitionKey:
          description: |
            The key of the process definition which was used to create the process instance.
          type: integer
          format: int64
        processDefinitionId:
          description: |
            The BPMN process ID of the process definition which was used to create the process.
            instance
          type: string
        processDefinitionVersion:
          description: |
            The version of the process definition which was used to create the process instance.
          type: integer
          format: int32
        processInstanceKey:
          description: |
            The unique identifier of the created process instance; to be used wherever a request
            needs a process instance key (e.g. CancelProcessInstanceRequest).
          type: integer
          format: int64
        tenantId:
          description: The tenant ID of the created process instance.
          type: string
        variables:
          additionalProperties: true
          description: All the variables visible in the root scope.
          type: object
    MigrateProcessInstanceRequest:
      type: object
      properties:
        targetProcessDefinitionKey:
          description: The key of process definition to migrate the process instance to.
          type: integer
          format: int64
        mappingInstructions:
          type: array
          items:
            $ref: "#/components/schemas/MigrateProcessInstanceMappingInstruction"
        operationReference:
          description: >
            A reference key chosen by the user that will be part of all records resulting from this operation.
            Must be > 0 if provided.
          type: integer
          format: int64
          minimum: 1
      required:
        - targetProcessDefinitionKey
        - mappingInstructions
    MigrateProcessInstanceMappingInstruction:
      type: object
      description: |
        The mapping instructions describe how to map elements from the source process definition to the target process definition.
      properties:
        sourceElementId:
          description: The element ID to migrate from.
          type: string
        targetElementId:
          description: The element ID to migrate into.
          type: string
      required:
        - sourceElementId
        - targetElementId
    ModifyProcessInstanceRequest:
      type: object
      properties:
        activateInstructions:
          type: array
          items:
            $ref: "#/components/schemas/ModifyProcessInstanceActivateInstruction"
        terminateInstructions:
          type: array
          items:
            $ref: "#/components/schemas/ModifyProcessInstanceTerminateInstruction"
        operationReference:
          description: >
            A reference key chosen by the user that will be part of all records resulting from this operation.
            Must be > 0 if provided.
          type: integer
          format: int64
          minimum: 1
    ModifyProcessInstanceActivateInstruction:
      type: object
      description: |
        Instructions describing which elements should be activated in which scopes and which variables should be created.
      properties:
        elementId:
          description: The ID of the element that should be activated.
          type: string
        ancestorElementInstanceKey:
          description: |
            The key of the ancestor scope the element instance should be created in.
            Set to -1 to create the new element instance within an existing element instance of the
            flow scope.
          type: integer
          format: int64
          default: -1
        variableInstructions:
          type: array
          items:
            $ref: "#/components/schemas/ModifyProcessInstanceVariableInstruction"
      required:
        - elementId
    ModifyProcessInstanceVariableInstruction:
      type: object
      description: Instructions describing which variables should be created.
      properties:
        variables:
          description: |
            JSON document that will instantiate the variables for the root variable scope of the process instance.
            It must be a JSON object, as variables will be mapped in a key-value fashion.
          additionalProperties: true
          type: object
        scopeId:
          description: |
            The ID of the element in which scope the variables should be created.
            Leave empty to create the variables in the global scope of the process instance
          type: string
          default: ""
      required:
        - variables
    ModifyProcessInstanceTerminateInstruction:
      type: object
      description: Instructions describing which elements should be terminated.
      properties:
        elementInstanceKey:
          description: The ID of the element that should be terminated.
          type: integer
          format: int64
      required:
        - elementInstanceKey

    SetVariableRequest:
      type: object
      properties:
        variables:
          description: JSON object representing the variables to set in the element’s scope.
          additionalProperties: true
          type: object
        local:
          description: |
            If set to true, the variables are merged strictly into the local scope (as specified by the `elementInstanceKey`).
            Otherwise, the variables are propagated to upper scopes and set at the outermost one.

            Let’s consider the following example:

            There are two scopes '1' and '2'.
            Scope '1' is the parent scope of '2'. The effective variables of the scopes are:
            1 => { "foo" : 2 }
            2 => { "bar" : 1 }

            An update request with elementInstanceKey as '2', variables { "foo" : 5 }, and local set
            to true leaves scope '1' unchanged and adjusts scope '2' to { "bar" : 1, "foo" 5 }.

            By default, with local set to false, scope '1' will be { "foo": 5 }
            and scope '2' will be { "bar" : 1 }.
          type: boolean
          default: false
        operationReference:
          description: >
            A reference key chosen by the user that will be part of all records resulting from this operation.
            Must be > 0 if provided.
          type: integer
          format: int64
          minimum: 1
      required:
        - variables

    DeleteResourceRequest:
      type: object
      nullable: true
      properties:
        operationReference:
          description: |
            A reference key chosen by the user that will be part of all records resulting from this operation.
            Must be > 0 if provided.
          type: integer
          format: int64
          minimum: 1

    SignalBroadcastRequest:
      type: object
      properties:
        signalName:
          description: The name of the signal to broadcast.
          type: string
        variables:
          additionalProperties: true
          description: The signal variables as a JSON object.
          type: object
        tenantId:
          description: The ID of the tenant that owns the signal.
          type: string
      required:
        - signalName
    SignalBroadcastResponse:
      type: object
      properties:
        signalKey:
          description: The unique ID of the signal that was broadcast.
          type: integer
          format: int64
        tenantId:
          description: The tenant ID of the signal that was broadcast.
          type: string
    FormItem:
      type: object
      properties:
        formKey:
          description: The key of the form.
          type: integer
          format: int64
        tenantId:
          description: The tenant ID of the form.
          type: string
        bpmnId:
          description: The BPMN ID of the form.
          type: string
        schema:
          description: The schema of the form.
          type: object
        version:
          description: The version of the form.
          type: integer
          format: int64
  securitySchemes:
    bearerAuth:
      type: http
      scheme: bearer
      bearerFormat: JWT<|MERGE_RESOLUTION|>--- conflicted
+++ resolved
@@ -2783,11 +2783,7 @@
           description: Version tag of this process definition.
           type: string
         processDefinitionId:
-<<<<<<< HEAD
-          description:  Process definition ID of this process definition.
-=======
           description: Process definition ID of this process definition.
->>>>>>> 2f6d55ec
           type: string
         tenantId:
           description: Tenant ID of this process definition.
