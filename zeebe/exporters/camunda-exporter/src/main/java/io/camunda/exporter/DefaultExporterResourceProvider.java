/*
 * Copyright Camunda Services GmbH and/or licensed to Camunda Services GmbH under
 * one or more contributor license agreements. See the NOTICE file distributed
 * with this work for additional information regarding copyright ownership.
 * Licensed under the Camunda License 1.0. You may not use this file
 * except in compliance with the Camunda License 1.0.
 */
package io.camunda.exporter;

import io.camunda.exporter.config.ConnectionTypes;
import io.camunda.exporter.config.ExporterConfiguration;
import io.camunda.exporter.handlers.AuthorizationRecordValueExportHandler;
import io.camunda.exporter.handlers.DecisionEvaluationHandler;
import io.camunda.exporter.handlers.DecisionHandler;
import io.camunda.exporter.handlers.DecisionRequirementsHandler;
import io.camunda.exporter.handlers.EventFromIncidentHandler;
import io.camunda.exporter.handlers.EventFromJobHandler;
import io.camunda.exporter.handlers.EventFromProcessInstanceHandler;
import io.camunda.exporter.handlers.EventFromProcessMessageSubscriptionHandler;
import io.camunda.exporter.handlers.ExportHandler;
<<<<<<< HEAD
import io.camunda.exporter.handlers.ListViewFlowNodeFromIncidentHandler;
import io.camunda.exporter.handlers.ListViewFlowNodeFromJobHandler;
import io.camunda.exporter.handlers.ListViewFlowNodeFromProcessInstanceHandler;
import io.camunda.exporter.handlers.ListViewProcessInstanceFromProcessInstanceHandler;
import io.camunda.exporter.handlers.ListViewVariableFromVariableHandler;
=======
import io.camunda.exporter.handlers.FlowNodeInstanceIncidentHandler;
import io.camunda.exporter.handlers.FlowNodeInstanceProcessInstanceHandler;
import io.camunda.exporter.handlers.FormHandler;
import io.camunda.exporter.handlers.IncidentHandler;
import io.camunda.exporter.handlers.ListViewProcessInstanceFromProcessInstanceHandler;
import io.camunda.exporter.handlers.MetricFromProcessInstanceHandler;
import io.camunda.exporter.handlers.PostImporterQueueFromIncidentHandler;
import io.camunda.exporter.handlers.ProcessHandler;
import io.camunda.exporter.handlers.SequenceFlowHandler;
>>>>>>> 72093c93
import io.camunda.exporter.handlers.UserRecordValueExportHandler;
import io.camunda.exporter.handlers.VariableHandler;
import io.camunda.exporter.utils.XMLUtil;
import io.camunda.webapps.schema.descriptors.AbstractIndexDescriptor;
import io.camunda.webapps.schema.descriptors.IndexDescriptor;
import io.camunda.webapps.schema.descriptors.IndexTemplateDescriptor;
import io.camunda.webapps.schema.descriptors.operate.index.DecisionIndex;
import io.camunda.webapps.schema.descriptors.operate.index.DecisionRequirementsIndex;
import io.camunda.webapps.schema.descriptors.operate.index.MetricIndex;
import io.camunda.webapps.schema.descriptors.operate.index.ProcessIndex;
import io.camunda.webapps.schema.descriptors.operate.template.DecisionInstanceTemplate;
import io.camunda.webapps.schema.descriptors.operate.template.EventTemplate;
import io.camunda.webapps.schema.descriptors.operate.template.FlowNodeInstanceTemplate;
import io.camunda.webapps.schema.descriptors.operate.template.IncidentTemplate;
import io.camunda.webapps.schema.descriptors.operate.template.ListViewTemplate;
import io.camunda.webapps.schema.descriptors.operate.template.PostImporterQueueTemplate;
import io.camunda.webapps.schema.descriptors.operate.template.SequenceFlowTemplate;
import io.camunda.webapps.schema.descriptors.operate.template.VariableTemplate;
import io.camunda.webapps.schema.descriptors.tasklist.index.FormIndex;
import io.camunda.webapps.schema.descriptors.tasklist.index.TasklistMetricIndex;
import io.camunda.webapps.schema.descriptors.tasklist.template.TaskTemplate;
import java.util.Collection;
import java.util.Map;
import java.util.Set;

/**
 * This is the class where teams should make their components such as handlers, and index/index
 * template descriptors available
 */
public class DefaultExporterResourceProvider implements ExporterResourceProvider {

  private Map<? extends Class<? extends AbstractIndexDescriptor>, IndexDescriptor>
      indexDescriptorsMap;
  private Map<Class<? extends IndexTemplateDescriptor>, IndexTemplateDescriptor>
      templateDescriptorsMap;

  private Set<ExportHandler> exportHandlers;

  @Override
  public void init(final ExporterConfiguration configuration) {
    final var globalPrefix = configuration.getIndex().getPrefix();
    final var isElasticsearch =
        ConnectionTypes.from(configuration.getConnect().getType())
            .equals(ConnectionTypes.ELASTICSEARCH);

    templateDescriptorsMap =
        Map.of(
            ListViewTemplate.class,
            new ListViewTemplate(globalPrefix, isElasticsearch),
            VariableTemplate.class,
            new VariableTemplate(globalPrefix, isElasticsearch),
            PostImporterQueueTemplate.class,
            new PostImporterQueueTemplate(globalPrefix, isElasticsearch),
            FlowNodeInstanceTemplate.class,
            new FlowNodeInstanceTemplate(globalPrefix, isElasticsearch),
            IncidentTemplate.class,
            new IncidentTemplate(globalPrefix, isElasticsearch),
            SequenceFlowTemplate.class,
            new SequenceFlowTemplate(globalPrefix, isElasticsearch),
            DecisionInstanceTemplate.class,
            new DecisionInstanceTemplate(globalPrefix, isElasticsearch),
            EventTemplate.class,
            new EventTemplate(globalPrefix, isElasticsearch),
            TaskTemplate.class,
            new TaskTemplate(globalPrefix, isElasticsearch));

    indexDescriptorsMap =
        Map.of(
            DecisionIndex.class,
            new DecisionIndex(globalPrefix, isElasticsearch),
            DecisionRequirementsIndex.class,
            new DecisionRequirementsIndex(globalPrefix, isElasticsearch),
            MetricIndex.class,
            new MetricIndex(globalPrefix, isElasticsearch),
            ProcessIndex.class,
            new ProcessIndex(globalPrefix, isElasticsearch),
            FormIndex.class,
            new FormIndex(globalPrefix, isElasticsearch),
            TasklistMetricIndex.class,
            new TasklistMetricIndex(globalPrefix, isElasticsearch));

    exportHandlers =
        Set.of(
            new UserRecordValueExportHandler(),
            new AuthorizationRecordValueExportHandler(),
            new DecisionHandler(
                indexDescriptorsMap.get(DecisionIndex.class).getFullQualifiedName()),
            new ListViewProcessInstanceFromProcessInstanceHandler(
                templateDescriptorsMap.get(ListViewTemplate.class).getFullQualifiedName(), false),
            new VariableHandler(
                templateDescriptorsMap.get(VariableTemplate.class).getFullQualifiedName(),
                configuration.getIndex().getVariableSizeThreshold()),
<<<<<<< HEAD
            new ListViewFlowNodeFromIncidentHandler(
                templateDescriptorsMap.get(ListViewTemplate.class).getFullQualifiedName(), false),
            new ListViewFlowNodeFromJobHandler(
                templateDescriptorsMap.get(ListViewTemplate.class).getFullQualifiedName(), false),
            new ListViewFlowNodeFromProcessInstanceHandler(
                templateDescriptorsMap.get(ListViewTemplate.class).getFullQualifiedName(), false),
            new ListViewVariableFromVariableHandler(
                templateDescriptorsMap.get(ListViewTemplate.class).getFullQualifiedName(), false));
=======
            new DecisionRequirementsHandler(
                indexDescriptorsMap.get(DecisionRequirementsIndex.class).getFullQualifiedName()),
            new PostImporterQueueFromIncidentHandler(
                templateDescriptorsMap.get(PostImporterQueueTemplate.class).getFullQualifiedName()),
            new FlowNodeInstanceIncidentHandler(
                templateDescriptorsMap.get(FlowNodeInstanceTemplate.class).getFullQualifiedName()),
            new FlowNodeInstanceProcessInstanceHandler(
                templateDescriptorsMap.get(FlowNodeInstanceTemplate.class).getFullQualifiedName()),
            new IncidentHandler(
                templateDescriptorsMap.get(IncidentTemplate.class).getFullQualifiedName(), false),
            new SequenceFlowHandler(
                templateDescriptorsMap.get(SequenceFlowTemplate.class).getFullQualifiedName()),
            new DecisionEvaluationHandler(
                templateDescriptorsMap.get(DecisionInstanceTemplate.class).getFullQualifiedName()),
            new ProcessHandler(
                indexDescriptorsMap.get(ProcessIndex.class).getFullQualifiedName(), new XMLUtil()),
            new MetricFromProcessInstanceHandler(
                indexDescriptorsMap.get(MetricIndex.class).getFullQualifiedName()),
            new FormHandler(indexDescriptorsMap.get(FormIndex.class).getFullQualifiedName()),
            new EventFromIncidentHandler(
                templateDescriptorsMap.get(EventTemplate.class).getFullQualifiedName(), false),
            new EventFromJobHandler(
                templateDescriptorsMap.get(EventTemplate.class).getFullQualifiedName(), false),
            new EventFromProcessInstanceHandler(
                templateDescriptorsMap.get(EventTemplate.class).getFullQualifiedName(), false),
            new EventFromProcessMessageSubscriptionHandler(
                templateDescriptorsMap.get(EventTemplate.class).getFullQualifiedName(), false));
>>>>>>> 72093c93
  }

  @Override
  public Collection<IndexDescriptor> getIndexDescriptors() {
    return indexDescriptorsMap.values();
  }

  @Override
  public Collection<IndexTemplateDescriptor> getIndexTemplateDescriptors() {
    return templateDescriptorsMap.values();
  }

  @Override
  public Set<ExportHandler> getExportHandlers() {
    // Register all handlers here
    return exportHandlers;
  }
}<|MERGE_RESOLUTION|>--- conflicted
+++ resolved
@@ -18,23 +18,19 @@
 import io.camunda.exporter.handlers.EventFromProcessInstanceHandler;
 import io.camunda.exporter.handlers.EventFromProcessMessageSubscriptionHandler;
 import io.camunda.exporter.handlers.ExportHandler;
-<<<<<<< HEAD
+import io.camunda.exporter.handlers.FlowNodeInstanceIncidentHandler;
+import io.camunda.exporter.handlers.FlowNodeInstanceProcessInstanceHandler;
+import io.camunda.exporter.handlers.FormHandler;
+import io.camunda.exporter.handlers.IncidentHandler;
 import io.camunda.exporter.handlers.ListViewFlowNodeFromIncidentHandler;
 import io.camunda.exporter.handlers.ListViewFlowNodeFromJobHandler;
 import io.camunda.exporter.handlers.ListViewFlowNodeFromProcessInstanceHandler;
 import io.camunda.exporter.handlers.ListViewProcessInstanceFromProcessInstanceHandler;
 import io.camunda.exporter.handlers.ListViewVariableFromVariableHandler;
-=======
-import io.camunda.exporter.handlers.FlowNodeInstanceIncidentHandler;
-import io.camunda.exporter.handlers.FlowNodeInstanceProcessInstanceHandler;
-import io.camunda.exporter.handlers.FormHandler;
-import io.camunda.exporter.handlers.IncidentHandler;
-import io.camunda.exporter.handlers.ListViewProcessInstanceFromProcessInstanceHandler;
 import io.camunda.exporter.handlers.MetricFromProcessInstanceHandler;
 import io.camunda.exporter.handlers.PostImporterQueueFromIncidentHandler;
 import io.camunda.exporter.handlers.ProcessHandler;
 import io.camunda.exporter.handlers.SequenceFlowHandler;
->>>>>>> 72093c93
 import io.camunda.exporter.handlers.UserRecordValueExportHandler;
 import io.camunda.exporter.handlers.VariableHandler;
 import io.camunda.exporter.utils.XMLUtil;
@@ -124,10 +120,6 @@
                 indexDescriptorsMap.get(DecisionIndex.class).getFullQualifiedName()),
             new ListViewProcessInstanceFromProcessInstanceHandler(
                 templateDescriptorsMap.get(ListViewTemplate.class).getFullQualifiedName(), false),
-            new VariableHandler(
-                templateDescriptorsMap.get(VariableTemplate.class).getFullQualifiedName(),
-                configuration.getIndex().getVariableSizeThreshold()),
-<<<<<<< HEAD
             new ListViewFlowNodeFromIncidentHandler(
                 templateDescriptorsMap.get(ListViewTemplate.class).getFullQualifiedName(), false),
             new ListViewFlowNodeFromJobHandler(
@@ -135,8 +127,10 @@
             new ListViewFlowNodeFromProcessInstanceHandler(
                 templateDescriptorsMap.get(ListViewTemplate.class).getFullQualifiedName(), false),
             new ListViewVariableFromVariableHandler(
-                templateDescriptorsMap.get(ListViewTemplate.class).getFullQualifiedName(), false));
-=======
+                templateDescriptorsMap.get(ListViewTemplate.class).getFullQualifiedName(), false)
+            new VariableHandler(
+                templateDescriptorsMap.get(VariableTemplate.class).getFullQualifiedName(),
+                configuration.getIndex().getVariableSizeThreshold()),
             new DecisionRequirementsHandler(
                 indexDescriptorsMap.get(DecisionRequirementsIndex.class).getFullQualifiedName()),
             new PostImporterQueueFromIncidentHandler(
@@ -164,7 +158,6 @@
                 templateDescriptorsMap.get(EventTemplate.class).getFullQualifiedName(), false),
             new EventFromProcessMessageSubscriptionHandler(
                 templateDescriptorsMap.get(EventTemplate.class).getFullQualifiedName(), false));
->>>>>>> 72093c93
   }
 
   @Override
