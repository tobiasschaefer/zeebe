--- conflicted
+++ resolved
@@ -29,11 +29,8 @@
     outputs:
       actionlint: ${{ steps.filter.outputs.actionlint }}
       java-unit-tests: ${{ steps.filter.outputs.java-unit-tests }}
-<<<<<<< HEAD
       docker-ci: ${{ steps.filter.outputs.docker-ci }}
-=======
       identity-frontend-tests: ${{ steps.filter.outputs.identity-frontend-tests }}
->>>>>>> 4f5510bf
     runs-on: ubuntu-latest
     timeout-minutes: 10
     steps:
@@ -123,7 +120,6 @@
           secret_vault_address: ${{ secrets.VAULT_ADDR }}
           secret_vault_roleId: ${{ secrets.VAULT_ROLE_ID }}
 
-<<<<<<< HEAD
   docker-checks:
     if: needs.detect-changes.outputs.docker-ci == 'true'
     needs: [ detect-changes ]
@@ -198,7 +194,16 @@
           -Dcamunda.docker.test.image="${{ env.LOCAL_DOCKER_IMAGE }}:${{ steps.build-camunda-docker.outputs.version }}" \
           -Dcamunda.docker.test.elasticsearch.image="${{ env.TEST_ELASTICSEARCH_IMAGE }}" \
           test
-=======
+      - name: Observe build status
+        if: always()
+        continue-on-error: true
+        uses: ./.github/actions/observe-build-status
+        with:
+          build_status: ${{ job.status }}
+          secret_vault_secretId: ${{ secrets.VAULT_SECRET_ID }}
+          secret_vault_address: ${{ secrets.VAULT_ADDR }}
+          secret_vault_roleId: ${{ secrets.VAULT_ROLE_ID }}
+
   identity-frontend-tests:
     if: needs.detect-changes.outputs.identity-frontend-tests == 'true'
     needs: [detect-changes]
@@ -227,24 +232,15 @@
         run: yarn test:licenses
       - name: Build frontend
         run: yarn build
-
->>>>>>> 4f5510bf
       - name: Observe build status
         if: always()
         continue-on-error: true
         uses: ./.github/actions/observe-build-status
         with:
-<<<<<<< HEAD
-          build_status: ${{ contains(steps.*.conclusion, 'failure') && 'failure' || 'success' }}
-          secret_vault_secretId: ${{ secrets.VAULT_SECRET_ID }}
-          secret_vault_address: ${{ secrets.VAULT_ADDR }}
-          secret_vault_roleId: ${{ secrets.VAULT_ROLE_ID }}
-=======
           build_status: ${{ job.status }}
           secret_vault_address: ${{ secrets.VAULT_ADDR }}
           secret_vault_roleId: ${{ secrets.VAULT_ROLE_ID }}
           secret_vault_secretId: ${{ secrets.VAULT_SECRET_ID }}
->>>>>>> 4f5510bf
 
   check-results:
     # Used by the merge queue to check all tests, including the unit test matrix.
@@ -257,11 +253,8 @@
     needs:
       - actionlint
       - java-unit-tests
-<<<<<<< HEAD
       - docker-checks
-=======
       - identity-frontend-tests
->>>>>>> 4f5510bf
     steps:
       - run: exit ${{ ((contains(needs.*.result, 'cancelled') || contains(needs.*.result, 'failure')) && 1) || 0 }}
 
