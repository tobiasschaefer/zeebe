{
  "name": "identity-frontend",
  "private": true,
  "version": "0.0.0",
  "type": "module",
  "scripts": {
    "dev": "vite",
    "build": "tsc && vite build",
    "lint": "eslint . --ext ts,tsx --report-unused-disable-directives --max-warnings 0",
    "preview": "vite preview"
  },
  "dependencies": {
    "@camunda/camunda-composite-components": "0.8.0",
    "@carbon/react": "1.59.0",
    "i18next": "23.11.5",
    "react": "18.3.1",
    "react-debounced": "1.1.2",
    "react-dom": "18.3.1",
    "react-i18next": "14.1.2",
    "react-router": "6.23.1",
    "react-router-dom": "6.23.1",
    "react-transition-group": "4.4.5",
    "styled-components": "6.1.11"
  },
  "devDependencies": {
    "@types/event-source-polyfill": "1.0.5",
    "@types/node": "20.14.2",
    "@types/react": "18.3.3",
    "@types/react-dom": "18.3.0",
<<<<<<< HEAD
    "@types/react-transition-group": "4.4.10",
    "@typescript-eslint/eslint-plugin": "7.2.0",
    "@typescript-eslint/parser": "7.2.0",
=======
    "@typescript-eslint/eslint-plugin": "7.13.0",
    "@typescript-eslint/parser": "7.13.0",
>>>>>>> b40c088e
    "@vitejs/plugin-react": "4.3.1",
    "eslint": "8.57.0",
    "eslint-plugin-react-hooks": "4.6.2",
    "eslint-plugin-react-refresh": "0.4.7",
    "event-source-polyfill": "1.0.31",
    "prettier": "3.3.2",
    "sass": "1.77.4",
    "typescript": "5.4.5",
    "vite": "5.2.13"
  },
  "packageManager": "yarn@4.3.0"
}<|MERGE_RESOLUTION|>--- conflicted
+++ resolved
@@ -27,14 +27,9 @@
     "@types/node": "20.14.2",
     "@types/react": "18.3.3",
     "@types/react-dom": "18.3.0",
-<<<<<<< HEAD
     "@types/react-transition-group": "4.4.10",
-    "@typescript-eslint/eslint-plugin": "7.2.0",
-    "@typescript-eslint/parser": "7.2.0",
-=======
     "@typescript-eslint/eslint-plugin": "7.13.0",
     "@typescript-eslint/parser": "7.13.0",
->>>>>>> b40c088e
     "@vitejs/plugin-react": "4.3.1",
     "eslint": "8.57.0",
     "eslint-plugin-react-hooks": "4.6.2",
