/*
 * Copyright © 2017 camunda services GmbH (info@camunda.com)
 *
 * Licensed under the Apache License, Version 2.0 (the "License");
 * you may not use this file except in compliance with the License.
 * You may obtain a copy of the License at
 *
 *     http://www.apache.org/licenses/LICENSE-2.0
 *
 * Unless required by applicable law or agreed to in writing, software
 * distributed under the License is distributed on an "AS IS" BASIS,
 * WITHOUT WARRANTIES OR CONDITIONS OF ANY KIND, either express or implied.
 * See the License for the specific language governing permissions and
 * limitations under the License.
 */
package io.camunda.zeebe.client.decision;

import static org.assertj.core.api.Assertions.assertThat;

import io.camunda.zeebe.client.protocol.rest.DecisionRequirementsSearchQueryRequest;
import io.camunda.zeebe.client.util.ClientRestTest;
import org.junit.jupiter.api.Test;

public class SearchDecisionRequirementsTest extends ClientRestTest {

  @Test
  void shouldSearchDecisionRequirements() {
    // when
    client.newDecisionRequirementsQuery().send().join();

    // then
    final DecisionRequirementsSearchQueryRequest request =
        gatewayService.getLastRequest(DecisionRequirementsSearchQueryRequest.class);
    assertThat(request.getFilter()).isNull();
  }

  @Test
  void shouldSearchDecisionRequirementsByVersion() {
    // when
    client.newDecisionRequirementsQuery().filter(f -> f.version(1)).send().join();

    // then
    final DecisionRequirementsSearchQueryRequest request =
        gatewayService.getLastRequest(DecisionRequirementsSearchQueryRequest.class);
    assertThat(request.getFilter().getVersion()).isEqualTo(1);
  }

  @Test
  void shouldSearchDecisionRequirementsByKey() {
    // when
    client.newDecisionRequirementsQuery().filter(f -> f.decisionRequirementsKey(0L)).send().join();

    // then
    final DecisionRequirementsSearchQueryRequest request =
        gatewayService.getLastRequest(DecisionRequirementsSearchQueryRequest.class);
    assertThat(request.getFilter().getDecisionRequirementsKey()).isEqualTo(0L);
  }

  @Test
  void shouldSearchDecisionRequirementsByName() {
    // when
    client.newDecisionRequirementsQuery().filter(f -> f.name("name")).send().join();

    // then
    final DecisionRequirementsSearchQueryRequest request =
        gatewayService.getLastRequest(DecisionRequirementsSearchQueryRequest.class);
<<<<<<< HEAD
    assertThat(request.getFilter().getDecisionRequirementsName()).isEqualTo("resourceName");
=======
    assertThat(request.getFilter().getName()).isEqualTo("name");
>>>>>>> eafdb4fe
  }

  @Test
  void shouldSearchDecisionRequirementsBynameAndVersion() {
    // when
    client.newDecisionRequirementsQuery().filter(f -> f.name("name").version(1)).send().join();

    // then
    final DecisionRequirementsSearchQueryRequest request =
        gatewayService.getLastRequest(DecisionRequirementsSearchQueryRequest.class);
<<<<<<< HEAD
    assertThat(request.getFilter().getDecisionRequirementsName()).isEqualTo("resourceName");
=======
    assertThat(request.getFilter().getName()).isEqualTo("name");
>>>>>>> eafdb4fe
    assertThat(request.getFilter().getVersion()).isEqualTo(1);
  }

  // Consolidated sort test
  @Test
  void shouldSortDecisionRequirements() {
    // when
    client
        .newDecisionRequirementsQuery()
        .sort(
            s ->
                s.decisionRequirementsKey()
                    .desc()
                    .version()
                    .asc()
                    .name()
                    .asc()
                    .decisionRequirementsId()
                    .asc()
                    .tenantId()
                    .desc())
        .send()
        .join();

    // then
    final DecisionRequirementsSearchQueryRequest request =
        gatewayService.getLastRequest(DecisionRequirementsSearchQueryRequest.class);
    assertThat(request.getSort()).hasSize(5);

    assertThat(request.getSort().get(0).getField()).isEqualTo("decisionRequirementsKey");
    assertThat(request.getSort().get(0).getOrder()).isEqualTo("desc");

    assertThat(request.getSort().get(1).getField()).isEqualTo("version");
    assertThat(request.getSort().get(1).getOrder()).isEqualTo("asc");

    assertThat(request.getSort().get(2).getField()).isEqualTo("name");
    assertThat(request.getSort().get(2).getOrder()).isEqualTo("asc");

    assertThat(request.getSort().get(3).getField()).isEqualTo("decisionRequirementsId");
    assertThat(request.getSort().get(3).getOrder()).isEqualTo("asc");

    assertThat(request.getSort().get(4).getField()).isEqualTo("tenantId");
    assertThat(request.getSort().get(4).getOrder()).isEqualTo("desc");
  }
}<|MERGE_RESOLUTION|>--- conflicted
+++ resolved
@@ -64,11 +64,7 @@
     // then
     final DecisionRequirementsSearchQueryRequest request =
         gatewayService.getLastRequest(DecisionRequirementsSearchQueryRequest.class);
-<<<<<<< HEAD
-    assertThat(request.getFilter().getDecisionRequirementsName()).isEqualTo("resourceName");
-=======
     assertThat(request.getFilter().getName()).isEqualTo("name");
->>>>>>> eafdb4fe
   }
 
   @Test
@@ -79,11 +75,7 @@
     // then
     final DecisionRequirementsSearchQueryRequest request =
         gatewayService.getLastRequest(DecisionRequirementsSearchQueryRequest.class);
-<<<<<<< HEAD
-    assertThat(request.getFilter().getDecisionRequirementsName()).isEqualTo("resourceName");
-=======
     assertThat(request.getFilter().getName()).isEqualTo("name");
->>>>>>> eafdb4fe
     assertThat(request.getFilter().getVersion()).isEqualTo(1);
   }
 
