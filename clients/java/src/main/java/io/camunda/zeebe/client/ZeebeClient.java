--- conflicted
+++ resolved
@@ -569,57 +569,6 @@
   UnassignUserTaskCommandStep1 newUserTaskUnassignCommand(long userTaskKey);
 
   /**
-   * Command to update the retries and/or the timeout of a job.
-   *
-   * <pre>
-   * JobChangeset changeset= ..;
-   *
-   * zeebeClient
-   *  .newUpdateCommand(jobKey)
-   *  .update(changeset)
-   *  .send();
-   * </pre>
-   *
-   * <p>If the given retries are greater than zero then this job will be picked up again by a job
-   * worker. This will not close a related incident, which still has to be marked as resolved with
-   * {@link #newResolveIncidentCommand newResolveIncidentCommand(long incidentKey)} .
-   *
-   * <p>Timeout value in millis is used to calculate a new job deadline. This will happen when the
-   * command to update the timeline is processed. The timeout value will be added to the current
-   * time then.
-   *
-   * @param jobKey the key of the job to update
-   * @return a builder for the command
-   */
-  UpdateJobCommandStep1 newUpdateJobCommand(long jobKey);
-
-  /**
-   * Command to update the retries and/or the timeout of a job.
-   *
-   * <pre>
-   * ActivatedJob job= ..;
-   * JobChangeset changeset= ..;
-   *
-   * zeebeClient
-   *  .newUpdateCommand(job)
-   *  .update(changeset)
-   *  .send();
-   * </pre>
-   *
-   * <p>If the given retries are greater than zero then this job will be picked up again by a job
-   * worker. This will not close a related incident, which still has to be marked as resolved with
-   * {@link #newResolveIncidentCommand newResolveIncidentCommand(long incidentKey)} .
-   *
-   * <p>Timeout value in millis is used to calculate a new job deadline. This will happen when the
-   * command to update the timeline is processed. The timeout value will be added to the current
-   * time then.
-   *
-   * @param job the activated job
-   * @return a builder for the command
-   */
-  UpdateJobCommandStep1 newUpdateJobCommand(ActivatedJob job);
-
-  /**
    * Executes a search request to query process instances.
    *
    * <pre>
@@ -715,7 +664,31 @@
   @ExperimentalApi("https://github.com/camunda/camunda/issues/20596")
   DecisionDefinitionQuery newDecisionDefinitionQuery();
 
-<<<<<<< HEAD
+  /*
+   * Executes a search request to query decision definitions.
+   *
+   * <pre>
+   * long decisionDefinitionKey = ...;
+   *
+   * zeebeClient
+   *  .newIncidentQuery()
+   *  .filter((f) -> f.processInstanceKey(processInstanceKey))
+   *  .sort((s) -> s.processDefinitionKey().asc())
+   *  .page((p) -> p.limit(100))
+   *  .send();
+   * </pre>
+   *
+   * <p><strong>Experimental: This method is under development, and as such using it may have no
+   * effect on the client builder when called. The respective API on compatible clusters is not
+   * enabled by default. Thus, this method doesn't work out of the box with all clusters. Until this
+   * warning is removed, anything described below may not yet have taken effect, and the interface
+   * and its description are subject to change.</strong>
+   *
+   * @return a builder for the incident query
+   */
+  @ExperimentalApi("https://github.com/camunda/camunda/issues/20596")
+  IncidentQuery newIncidentQuery();
+
   /**
    * Command to create a user.
    *
@@ -737,30 +710,4 @@
    * @return a builder for the command
    */
   CreateUserCommandStep1 newUserCreateCommand();
-=======
-  /*
-   * Executes a search request to query decision definitions.
-   *
-   * <pre>
-   * long decisionDefinitionKey = ...;
-   *
-   * zeebeClient
-   *  .newIncidentQuery()
-   *  .filter((f) -> f.processInstanceKey(processInstanceKey))
-   *  .sort((s) -> s.processDefinitionKey().asc())
-   *  .page((p) -> p.limit(100))
-   *  .send();
-   * </pre>
-   *
-   * <p><strong>Experimental: This method is under development, and as such using it may have no
-   * effect on the client builder when called. The respective API on compatible clusters is not
-   * enabled by default. Thus, this method doesn't work out of the box with all clusters. Until this
-   * warning is removed, anything described below may not yet have taken effect, and the interface
-   * and its description are subject to change.</strong>
-   *
-   * @return a builder for the incident query
-   */
-  @ExperimentalApi("https://github.com/camunda/camunda/issues/20596")
-  IncidentQuery newIncidentQuery();
->>>>>>> 4399998f
 }