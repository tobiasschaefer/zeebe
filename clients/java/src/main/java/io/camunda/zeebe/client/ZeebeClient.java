--- conflicted
+++ resolved
@@ -1160,19 +1160,7 @@
   @ExperimentalApi("https://github.com/camunda/camunda/issues/20596")
   UserTaskGetRequest newUserTaskGetRequest(long userTaskKey);
 
-<<<<<<< HEAD
-  // Get Variable by Key
   /*
-   * Gets a variable by key.
-   *
-   * <pre>
-   *   long variableKey = ...;
-   *
-   *  zeebeClient
-   * .newVariableGetRequest(variableKey)
-   * .send();
-=======
-  /**
    * Executes a search request to query variables.
    *
    * <pre>
@@ -1182,25 +1170,39 @@
    *  .sort((s) -> s.value().asc())
    *  .page((p) -> p.limit(100))
    *  .send();
->>>>>>> b65d1e6c
-   * </pre>
-   *
-   * <p><strong>Experimental: This method is under development, and as such using it may have no
-   * effect on the client builder when called. The respective API on compatible clusters is not
-   * enabled by default. Thus, this method doesn't work out of the box with all clusters. Until this
-   * warning is removed, anything described below may not yet have taken effect, and the interface
-   * and its description are subject to change.</strong>
-   *
-<<<<<<< HEAD
-   * @param variableKey the key of the variable
-   * @return a builder for the request to get a variable
+   *
+   * <p><strong>Experimental: This method is under development, and as such using it may have no
+   * effect on the client builder when called. The respective API on compatible clusters is not
+   * enabled by default. Thus, this method doesn't work out of the box with all clusters. Until this
+   * warning is removed, anything described below may not yet have taken effect, and the interface
+   * and its description are subject to change.</strong>
+   *
+   * @return a builder for the variable query
+   */
+
+
+  @ExperimentalApi("https://github.com/camunda/camunda/issues/20596")
+  VariableQuery newVariableQuery();
+
+  /*
+   * Gets a variable by key.
+   *
+   * <pre>
+   *   long variableKey = ...;
+   *
+   *  zeebeClient
+   * .newVariableGetRequest(variableKey)
+   * .send();
+   *
+   * <p><strong>Experimental: This method is under development, and as such using it may have no
+   * effect on the client builder when called. The respective API on compatible clusters is not
+   * enabled by default. Thus, this method doesn't work out of the box with all clusters. Until this
+   * warning is removed, anything described below may not yet have taken effect, and the interface
+   * and its description are subject to change.</strong>
+   *
+   *  @param variableKey the key of the variable
+   *  @return a builder for the request to get a variable
    */
   @ExperimentalApi("https://github.com/camunda/camunda/issues/20596")
   VariableGetRequest newVariableGetRequest(long variableKey);
-=======
-   * @return a builder for the variable query
-   */
-  @ExperimentalApi("https://github.com/camunda/camunda/issues/20596")
-  VariableQuery newVariableQuery();
->>>>>>> b65d1e6c
 }