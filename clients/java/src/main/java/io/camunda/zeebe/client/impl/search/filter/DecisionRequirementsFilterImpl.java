/*
 * Copyright © 2017 camunda services GmbH (info@camunda.com)
 *
 * Licensed under the Apache License, Version 2.0 (the "License");
 * you may not use this file except in compliance with the License.
 * You may obtain a copy of the License at
 *
 *     http://www.apache.org/licenses/LICENSE-2.0
 *
 * Unless required by applicable law or agreed to in writing, software
 * distributed under the License is distributed on an "AS IS" BASIS,
 * WITHOUT WARRANTIES OR CONDITIONS OF ANY KIND, either express or implied.
 * See the License for the specific language governing permissions and
 * limitations under the License.
 */
package io.camunda.zeebe.client.impl.search.filter;

import io.camunda.zeebe.client.api.search.filter.DecisionRequirementsFilter;
import io.camunda.zeebe.client.impl.search.TypedSearchRequestPropertyProvider;
import io.camunda.zeebe.client.protocol.rest.DecisionRequirementsFilterRequest;

public class DecisionRequirementsFilterImpl
    extends TypedSearchRequestPropertyProvider<DecisionRequirementsFilterRequest>
    implements DecisionRequirementsFilter {

  private final DecisionRequirementsFilterRequest filter;

  public DecisionRequirementsFilterImpl(final DecisionRequirementsFilterRequest filter) {
    this.filter = new DecisionRequirementsFilterRequest();
  }

  public DecisionRequirementsFilterImpl() {
    filter = new DecisionRequirementsFilterRequest();
  }

  @Override
  public DecisionRequirementsFilter decisionRequirementsKey(final Long key) {
    filter.decisionRequirementsKey(key);
    return this;
  }

  @Override
<<<<<<< HEAD
  public DecisionRequirementsFilter dmnDecisionRequirementsName(final String name) {
    filter.decisionRequirementsName(name);
=======
  public DecisionRequirementsFilter name(final String name) {
    filter.name(name);
>>>>>>> eafdb4fe
    return this;
  }

  @Override
  public DecisionRequirementsFilter version(final Integer version) {
    filter.setVersion(version);
    return this;
  }

  @Override
<<<<<<< HEAD
  public DecisionRequirementsFilter dmnDecisionRequirementsId(final String decisionRequirementsId) {
=======
  public DecisionRequirementsFilter decisionRequirementsId(final String decisionRequirementsId) {
>>>>>>> eafdb4fe
    filter.decisionRequirementsId(decisionRequirementsId);
    return this;
  }

  @Override
  public DecisionRequirementsFilter tenantId(final String tenantId) {
    filter.setTenantId(tenantId);
    return this;
  }

  @Override
  protected DecisionRequirementsFilterRequest getSearchRequestProperty() {
    return filter;
  }
}<|MERGE_RESOLUTION|>--- conflicted
+++ resolved
@@ -40,13 +40,8 @@
   }
 
   @Override
-<<<<<<< HEAD
-  public DecisionRequirementsFilter dmnDecisionRequirementsName(final String name) {
-    filter.decisionRequirementsName(name);
-=======
   public DecisionRequirementsFilter name(final String name) {
     filter.name(name);
->>>>>>> eafdb4fe
     return this;
   }
 
@@ -57,11 +52,7 @@
   }
 
   @Override
-<<<<<<< HEAD
-  public DecisionRequirementsFilter dmnDecisionRequirementsId(final String decisionRequirementsId) {
-=======
   public DecisionRequirementsFilter decisionRequirementsId(final String decisionRequirementsId) {
->>>>>>> eafdb4fe
     filter.decisionRequirementsId(decisionRequirementsId);
     return this;
   }
