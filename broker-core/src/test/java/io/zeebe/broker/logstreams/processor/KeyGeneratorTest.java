/*
 * Zeebe Broker Core
 * Copyright © 2017 camunda services GmbH (info@camunda.com)
 *
 * This program is free software: you can redistribute it and/or modify
 * it under the terms of the GNU Affero General Public License as published by
 * the Free Software Foundation, either version 3 of the License, or
 * (at your option) any later version.
 *
 * This program is distributed in the hope that it will be useful,
 * but WITHOUT ANY WARRANTY; without even the implied warranty of
 * MERCHANTABILITY or FITNESS FOR A PARTICULAR PURPOSE.  See the
 * GNU Affero General Public License for more details.
 *
 * You should have received a copy of the GNU Affero General Public License
 * along with this program.  If not, see <http://www.gnu.org/licenses/>.
 */
package io.zeebe.broker.logstreams.processor;

import static org.assertj.core.api.Assertions.assertThat;

import io.zeebe.broker.logstreams.state.ZbColumnFamilies;
import io.zeebe.broker.logstreams.state.ZeebeState;
import io.zeebe.broker.util.ZeebeStateRule;
import io.zeebe.db.ZeebeDb;
import io.zeebe.protocol.Protocol;
import org.junit.Before;
import org.junit.Rule;
import org.junit.Test;

public class KeyGeneratorTest {

  @Rule public ZeebeStateRule stateRule = new ZeebeStateRule();

  private KeyGenerator keyGenerator;

  @Before
  public void setUp() throws Exception {
    keyGenerator = stateRule.getZeebeState().getKeyGenerator();
  }

  @Test
  public void shouldGetFirstValue() {
    // given

    // when
    final long firstKey = keyGenerator.nextKey();

    // then
    assertThat(firstKey).isEqualTo(Protocol.encodePartitionId(Protocol.DEPLOYMENT_PARTITION, 1));
  }

  @Test
  public void shouldGetNextValue() {
    // given
    final long key = keyGenerator.nextKey();

    // when
    final long nextKey = keyGenerator.nextKey();

    // then
    assertThat(nextKey).isGreaterThan(key);
  }

  @Test
  public void shouldGetUniqueValuesOverPartitions() throws Exception {
    // given
    final ZeebeDb<ZbColumnFamilies> newDb = stateRule.createNewDb();
<<<<<<< HEAD
    final ZeebeState otherZeebeState = new ZeebeState(1, newDb, newDb.createContext());
=======
    final int secondPartitionId = Protocol.DEPLOYMENT_PARTITION + 1;
    final ZeebeState otherZeebeState = new ZeebeState(secondPartitionId, newDb);
>>>>>>> cb9ea88a
    final KeyGenerator keyGenerator2 = otherZeebeState.getKeyGenerator();

    final long keyOfFirstPartition = keyGenerator.nextKey();

    // when
    final long keyOfSecondPartition = keyGenerator2.nextKey();

    // then
    assertThat(keyOfFirstPartition).isNotEqualTo(keyOfSecondPartition);

    assertThat(Protocol.decodePartitionId(keyOfFirstPartition))
        .isEqualTo(Protocol.DEPLOYMENT_PARTITION);
    assertThat(Protocol.decodePartitionId(keyOfSecondPartition)).isEqualTo(secondPartitionId);

    newDb.close();
  }
}<|MERGE_RESOLUTION|>--- conflicted
+++ resolved
@@ -66,12 +66,10 @@
   public void shouldGetUniqueValuesOverPartitions() throws Exception {
     // given
     final ZeebeDb<ZbColumnFamilies> newDb = stateRule.createNewDb();
-<<<<<<< HEAD
-    final ZeebeState otherZeebeState = new ZeebeState(1, newDb, newDb.createContext());
-=======
     final int secondPartitionId = Protocol.DEPLOYMENT_PARTITION + 1;
-    final ZeebeState otherZeebeState = new ZeebeState(secondPartitionId, newDb);
->>>>>>> cb9ea88a
+    final ZeebeState otherZeebeState =
+        new ZeebeState(secondPartitionId, newDb, newDb.createContext());
+
     final KeyGenerator keyGenerator2 = otherZeebeState.getKeyGenerator();
 
     final long keyOfFirstPartition = keyGenerator.nextKey();
